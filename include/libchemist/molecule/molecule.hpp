--- conflicted
+++ resolved
@@ -91,7 +91,7 @@
     }
 
     reference operator[](size_type i) noexcept { return at(i); }
-    
+
     const_reference operator[](size_type i) const noexcept { return at(i); }
     ///@}
 
@@ -137,29 +137,6 @@
         }
     }
 
-<<<<<<< HEAD
-=======
-    /** @brief Hash Atom instance
-     *
-     * @param h Hasher object
-     */
-    void hash(sde::Hasher& h) const;
-
-private:
-    /// Struct for coloring an atom as seen
-    struct ColoredAtom {
-        Atom value;
-    };
-
-    /// Catches the scenario where a colored atom has made it back to the front
-    template<typename... Args>
-    Molecule(const ColoredAtom& a, Args&&... args) :
-      Molecule({a.value, args.value...}) {}
-
-    /// End-point for state ctor
-    Molecule(std::initializer_list<Atom> atoms);
-
->>>>>>> ece955ff
     /// The object actually implementing the Molecule class
     std::unique_ptr<detail_::MolPIMPL> pimpl_;
 };
