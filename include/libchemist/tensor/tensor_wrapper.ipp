--- conflicted
+++ resolved
@@ -85,10 +85,6 @@
   const std::initializer_list<size_t>& shape) const {
     const auto times_op = std::multiplies<size_t>();
     auto new_volume = std::accumulate(shape.begin(), shape.end(), 1, times_op);
-<<<<<<< HEAD
-    if(new_volume != size())
-        throw std::runtime_error("New shape is not the same volume");
-=======
     if(new_volume != size()) {
         std::string msg =
           "Volume of the new shape: " + std::to_string(new_volume) +
@@ -96,7 +92,6 @@
           "the volume of the old shape: " + std::to_string(size());
         throw std::runtime_error(msg);
     }
->>>>>>> 0d272832
 
     // TODO: Come up with a better tiling
     std::vector<TA::TiledRange1> tr1s;
