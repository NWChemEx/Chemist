#pragma once
#include "libchemist/ta_helpers/ta_helpers.hpp"
#include "libchemist/tensor/detail_/labeled_tensor_wrapper.hpp"
#include "libchemist/tensor/type_traits/type_traits.hpp"
#include <pluginplay/hasher.hpp>
#include <utilities/type_traits/variant/add_const.hpp>
#include <utilities/type_traits/variant/decay.hpp>
#include <utilities/type_traits/variant/has_type.hpp>

namespace libchemist::tensor {

/** @brief Fundamental type for wrapping tensors.
 *
 *  The TensorWrapper class is designed to provide a single type which can hold
 *  any of an array of tensor types. The types that it can hold are determined
 *  by the types in @p VariantType. Algorithms which take TensorWrapper
 *  instances, should do so only for a specific TensorWrapper specialization. In
 *  turn the algorithm signals to the user that the algorithm will work with all
 *  of the tensor types that the TensorWrapper specialization can hold. In turn,
 *  it becomes possible to write non-templated algorithms, which work with a
 *  variety of tensor types.
 *
 *  @tparam VariantType the type of the std::variant holding all possible tensor
 *                      types the wrapper may hold.
 */
template<typename VariantType>
class TensorWrapper {
private:
    /// Type of this instance
    using my_type = TensorWrapper<VariantType>;

    /// Type of the variant with all unqualified types in it
    using clean_variant = utilities::type_traits::variant::decay_t<VariantType>;

    /** @brief Used to enable a function if @p T is in @p clean_variant.
     *
     *  This type allows the TensorWrapper class to selectively enable overloads
     *  of functions by using SFINAE. More specifically the function will
     *  participate in overload resolution if @p T is one of the types in
     *  `clean_variant`.
     *
     *  @tparam T The type of the tensor which must appear in clean_variant. T
     *            is expected to be an unqualfied type.
     */
    template<typename T>
    using eif_has_type =
      utilities::type_traits::variant::enable_if_has_type_t<T, clean_variant>;

public:
    /// Type of the variant this wrapper is templated on
    using variant_type = VariantType;

    using const_variant_type =
      utilities::type_traits::variant::add_const_t<variant_type>;

    /// Type of a wrapper around a labeled tensor
    using labeled_tensor_type = detail_::LabeledTensorWrapper<my_type>;

    /// Type of a wrapper around a read-only labeled tensor
    using const_labeled_tensor_type =
      detail_::LabeledTensorWrapper<const my_type>;

    /// String-like type used to annotate a tensor.
    using annotation_type = typename labeled_tensor_type::annotation_type;

    /// Type used for indexing and offsets
    using size_type = std::size_t;

    /// Type used for returning the extents
    using extents_type = std::vector<size_type>;

    /** @brief Default CTor
     *
     *  TensorWrapper instances should always be wrapping an existing tensor. To
     *  help ensure that this is the case we have deleted the default ctor.
     */
    TensorWrapper() = default;

    /** @brief Wrapping CTor
     *
     *  This constructor creates a new TensorWrapper instance which wraps the
     *  provided Tensor. After this call the TensorWrapper will either contain a
     *  copy of the provided tensor or it will have taken ownership of it
     *  depending on whether or not the tensor was moved into the TensorWrapper.
     *
     *  @tparam TensorType The type of the tensor we are wrapping. TensorType
     *                      must be one of the types in @p VariantType.
     *  @tparam <anonymous> A type used to disable this ctor via SFINAE if
     *                      @p TensorType is not present in @p VariantType.
     */
    template<typename TensorType,
             typename = eif_has_type<std::decay_t<TensorType>>>
    explicit TensorWrapper(TensorType&& t) :
      m_tensor_(std::forward<TensorType>(t)) {}

    /** @brief Annotates the modes of the wrapped index with the provided
     *         labels.
     *
     *  The domain-specific language of tensor operations is written in terms of
     *  Einstein notation. This requires us to assign dummy indices to each mode
     *  of the tensor. This function pairs @p annotation with the wrapped tensor
     *  to provide a labeled tensor. The resulting labeled tensor can be used in
     *  tensor expressions.
     *
     *  @param[in] annotation The dummy indices we are annotating the underlying
     *                        tensor with.
     *
     *  @return A labeled read/write tensor.
     */
    auto operator()(const annotation_type& annotation);

    /** @brief Annotates the modes of the wrapped index with the provided
     *         labels.
     *
     *  The domain-specific language of tensor operations is written in terms of
     *  Einstein notation. This requires us to assign dummy indices to each mode
     *  of the tensor. This function pairs @p annotation with the wrapped tensor
     *  to provide a labeled tensor. The resulting labeled tensor can be used in
     *  tensor expressions.
     *
     *  @param[in] annotation The dummy indices we are annotating the underlying
     *                        tensor with.
     *
     *  @return A labeled read-only tensor.
     */
    auto operator()(const annotation_type& annotation) const;

    /** @brief Creates an annotation suitable for the wrapped tensor.
     *
     *  For a rank @f$r@f$ tensor this function will create a string containing
     *  @f$r@f$ indices. The @f$i@f$-th 0-based mode's index will be the result
     *  of concatentating @p letter with @f$i@f$. For example, using the default
     *  value of @p letter this function will generate the annotation
     *  `"i0,i1,i2"` for a rank 3 tensor. If the wrapped tensor is a
     *  tensor-of-tensors, this function will insert a semicolon where
     *  appropriate.
     *
     *  This function is meant to be used to perform generic operations on the
     *  tensors by string replacement. For example:
     *
     *  @code
     *  auto idx0 = t0.make_annotation();
     *  auto idx1 = t1.make_annotation("j");
     *  // To contract mode 1 of t0 with mode 3 of t1 we replace "j3" with "i1"
     *  auto new_idx1 = std::regex_replace(idx1, std::regex("j3"), "i1");
     *  // In practice we would work out the resulting annotation too
     *  auto mult_op = t0(idx0) * t1(idx1);
     *  @endcode
     *
     *  @param[in] letter The label part of the index. This is what will be
     *                    concatenated with the mode number to get the final
     *                    annotation for each mode. Default is `"i"`.
     *
     *  @return A string containing an annotation which is appropriate for the
     *          tensor.
     */
    auto make_annotation(const annotation_type& letter = "i") const;

    /** @brief Returns the number of modes in the wrapped tensor.
     *
     *  For a normal, non-hierarchical tensor the rank is simply the number of
     *  modes in the tensor. For a hierarchical tensor the rank is still the
     *  number of modes in the tensor, but it should be noted that this is the
     *  sum of the number of independent and dependent modes.
     *
     *  @return The number of modes in the tensor.
     */
    auto rank() const;

    /** @brief Returns the shape of the tensor.
     *
     *  The shape of a rank @f$r@f$ tensor, also known as its extents, is a
     *  @f$r@f$ element array such that the @f$i@f$-th element is the length of
     *  the @f$i@f-th mode.
     *
     *  @return An array-like object containing the shape of the tensor.
     */
    auto extents() const;

    /** @brief Returns the number of elements in this tensor.
     *
     *  This function returns the total number of elements in the tensor, which
     *  is sometimes also known as the volume. The volume is computed as the
     *  product of the extents. An empty tensor has a volume of zero.
     *
     *  @return The number of elements in the wrapped tensor.
     */
    size_type size() const;

    /** @brief Returns a slice of the wrapped tensor.
     *
     *  This function can be used to extract a slice of the underlying tensor.
     *  The slice is assumed to contiguous along each mode, and have the same
     *  rank as the underlying tensor. For mode `i` the slice will contain the
     *  elements in the range [`lo[i]`, `hi[i]`).
     *
     *  @param[in] lo The index of the first element to include in the slice.
     *  @param[in] hi The index of the first element, which is just outside the
     *                slice.
     *
     *  @return The requested slice.
     */
    TensorWrapper slice(const std::initializer_list<size_type>& lo,
                        const std::initializer_list<size_type>& hi) const;

    /** @brief Used to view the tensor as if it has a different shape.
     *
<<<<<<< HEAD
     *  This function is mainly used to flatten and unflatten a tensor.
=======
     *  This function is mainly used to flatten and un-flatten a tensor. Under
     *  the hood this function remaps indices by:
     *  - mapping the original coordinate index to its ordinal index
     *  - mapping the ordinal index to the new coordinate index
     *  The data is then redistributed, if needed.
>>>>>>> 0d272832
     *
     *  @param[in] shape The shape of the resulting tensor. The volume of
     *                   @p shape must match the result of `size()`.
     *
<<<<<<< HEAD
=======
     *  @return A copy of the current tensor with the new shape.
     *
>>>>>>> 0d272832
     *  @throw std::runtime_error if @p shape does not have the same volume as
     *                            the wrapped tensor. Strong throw guarantee.
     *
     */
    TensorWrapper reshape(const std::initializer_list<size_type>& shape) const;

    /** @brief Used to get the wrapped tensor back.
     *
     *  This function should really only be called by the creator of the tensor
     *  instance as they are the only ones who know what type they wrapped. In
     *  practice it is also possible for a function to loop over the types in
     *  the variant to figure out which type is in the wrapper; however, needing
     *  to do this (versus going through the tensor-generic API of the
     *  TensorWrapper class) suggests that your function may be better off being
     *  specialized for a particular tensor type.
     *
     *  @tparam TensorType The cv-qualified type of the tensor to retrieve.
     *
     *  @return A read/write reference to the wrapped tensor.
     */
    template<typename TensorType>
    TensorType& get() {
        return std::get<TensorType>(m_tensor_);
    }

    /** @brief Used to get the wrapped tensor back.
     *
     *  This function should really only be called by the creator of the tensor
     *  instance as they are the only ones who know what type they wrapped. In
     *  practice it is also possible for a function to loop over the types in
     *  the variant to figure out which type is in the wrapper; however, needing
     *  to do this (versus going through the tensor-generic API of the
     *  TensorWrapper class) suggests that your function may be better off being
     *  specialized for a particular tensor type.
     *
     *  @tparam TensorType The cv-qualified type of the tensor to retrieve.
     *
     *  @return A read-only reference to the wrapped tensor.
     */
    template<typename TensorType>
    const TensorType& get() const {
        return std::get<TensorType>(m_tensor_);
    }

    /** @brief Adds a string representation of the wrapped tensor to the
     *         provided stream.
     *
     *  @param[in,out] os The stream we adding the string representation of the
     *                    tensor to. After the call @p os will contain the
     *                    string representation of the wrapped tensor instance.
     *
     *  @return This function returns @p os to facilitate operator chaining.
     */
    std::ostream& print(std::ostream& os) const;

    /** @brief Adds the hash of the wrapped tensor to the provided Hasher.
     *
     *  @param[in] h The hasher we are adding the wrapped tensor to.
     */
    void hash(pluginplay::Hasher& h) const;

    /** @brief Determines if two TensorWrappers wrap identical tensors.
     *
     *  This comparison determines if the two wrapped tensors are identical
     *  elementwise.
     *
     *  @tparam RHSType the type of the variant used by @p rhs.
     *
     *  @param[in] rhs The wrapped tensor we are comparing to.
     *
     *  @return True if the wrapped tensor compares equal to @p rhs and false
     *          otherwise.
     */
    template<typename RHSType>
    bool operator==(const TensorWrapper<RHSType>& rhs) const;

protected:
    template<typename OtherType>
    friend class TensorWrapper;
    friend labeled_tensor_type;
    friend const_labeled_tensor_type;

    /** @brief Returns the wrapped variant.
     *
     *  This function is used by LabeledTensorWrapper to get the variant. In
     *  general users of the TensorWrapper class shouldn't be working with the
     *  variant, which is why the function is not part of the public API.
     *
     *  @return A modifiable reference to the wrapped variant.
     *
     *  @throw None No throw guarantee.
     */
    variant_type& variant() { return m_tensor_; }

    /** @brief Returns the wrapped variant.
     *
     *  This function is used by LabeledTensorWrapper to get the variant. In
     *  general users of the TensorWrapper class shouldn't be working with the
     *  variant, which is why the function is not part of the public API.
     *
     *  @return A read-only reference to the wrapped variant.
     *
     *  @throw None No throw guarantee.
     */
    const variant_type& variant() const { return m_tensor_; }

private:
    /** @brief Determines if we're wrapping a Tensor-of-tensors or not.
     *
     *  Users of TensorWrapper should be using it in a manner that is agnostic
     *  of what it is wrapping. That's why this function is private. Internally,
     *  we have to diverge a little to treat ToTs vs. normal tensors. This
     *  function is used to determine which scenario we presently have.
     *
     *  @return True if we are wrapping a ToT and false otherwise.
     *  @throw None No throw guarantee.
     */
    bool is_tot_() const noexcept;

    /** @brief Returns the outer rank of the tensor.
     *
     *  For a normal non-hierarchical tensor all modes are "outer" modes. For a
     *  ToT the modes to the left of the semi-colon are outer modes.
     *
     *  @return The number of outer modes.
     *
     *  @throw No throw guarantee.
     */
    auto outer_rank_() const noexcept;

    /** @brief Returns the inner rank of the tensor.
     *
     *  For a normal non-hierarchical tensor there are zero inner modes. For a
     *  ToT the modes to the right of the semi-colon are inner modes.
     *
     *  @return The number of inner modes.
     */
    auto inner_rank_() const;

    /// The actual tensor stored in an std::variant
    variant_type m_tensor_;
};

/** @brief Prints the wrapped tensor to the provided output stream.
 *
 *  @relates TensorWrapper
 *
 *  This function is a convenience function for calling TensorWrapper::print so
 *  that the wrapped tensor can be printed in the usual C++ manner.
 *
 *  @param[in,out] os The stream we adding the string representation of the
 *                    tensor to. After the call @p os will contain the
 *                    string representation of the wrapped tensor instance.
 *  @param[in] t The tensor to print to @p os.
 *
 *  @return This function returns @p os to facilitate operator chaining.
 */
template<typename VType>
std::ostream& operator<<(std::ostream& os, const TensorWrapper<VType>& t) {
    return t.print(os);
}

/** @brief Determiens if the wrapped tensor instances are different.
 *
 *  @relates TensorWrapper
 *
 *  @tparam LHSType The type of the variant in the left tensor wrapper.
 *  @tparam RHSType The type of the variant in the right tensor wrapper.
 *
 *  @param[in] lhs The wrapped tensor on the left of the not equal operator.
 *  @param[in] rhs The wrapped tensor on the right of the not equal operator.
 *
 *  @return False if @p lhs is equal to @p rhs and true otherwise.
 */
template<typename LHSType, typename RHSType>
bool operator!=(const TensorWrapper<LHSType>& lhs,
                const TensorWrapper<RHSType>& rhs) {
    return !(lhs == rhs);
}

} // namespace libchemist::tensor

#include "tensor_wrapper.ipp"<|MERGE_RESOLUTION|>--- conflicted
+++ resolved
@@ -205,24 +205,17 @@
 
     /** @brief Used to view the tensor as if it has a different shape.
      *
-<<<<<<< HEAD
-     *  This function is mainly used to flatten and unflatten a tensor.
-=======
      *  This function is mainly used to flatten and un-flatten a tensor. Under
      *  the hood this function remaps indices by:
      *  - mapping the original coordinate index to its ordinal index
      *  - mapping the ordinal index to the new coordinate index
      *  The data is then redistributed, if needed.
->>>>>>> 0d272832
      *
      *  @param[in] shape The shape of the resulting tensor. The volume of
      *                   @p shape must match the result of `size()`.
      *
-<<<<<<< HEAD
-=======
      *  @return A copy of the current tensor with the new shape.
      *
->>>>>>> 0d272832
      *  @throw std::runtime_error if @p shape does not have the same volume as
      *                            the wrapped tensor. Strong throw guarantee.
      *
