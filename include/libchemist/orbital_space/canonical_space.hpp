--- conflicted
+++ resolved
@@ -1,25 +1,21 @@
 #pragma once
 #include "libchemist/orbital_space/derived_space.hpp"
 #include "libchemist/orbital_space/types.hpp"
-<<<<<<< HEAD
-#include <sde/detail_/memoization.hpp>
-=======
 #include <sde/hasher.hpp>
->>>>>>> ece955ff
 
 namespace libchemist::orbital_space {
-
 /** @brief Models an orbital space in which the Fock matrix is diagonal.
  *
  *  For orbital spaces which diagonalize the Fock matrix we can associate an
  *  energy with each orbital (specifically the eigenvalue of the Fock matrix
  *  associated with that orbital). This class models an orbital space that
- *  diagonalizes the Fock matrix in addition to the properties bestowed on the
- *  space by `BaseType`.
+ *  diagonalizes the Fock matrix in addition to the properties bestowed on
+ * the space by `BaseType`.
  *
  *  @tparam OrbitalEnergyType Type of the tensor used to hold the orbital
  *                            energies.
- *  @tparam BaseType Type of the class from which this orbital space inherits.
+ *  @tparam BaseType Type of the class from which this orbital space
+ * inherits.
  */
 template<typename OrbitalEnergyType, typename BaseType>
 class CanonicalSpace : public BaseType {
@@ -31,8 +27,8 @@
      *         energies.
      *
      *  This ctor will initialize a completely defaulted CanonicalSpace
-     *  instance. This includes the CanonicalSpace part of the object as well as
-     *  the base class part.
+     *  instance. This includes the CanonicalSpace part of the object as
+     * well as the base class part.
      *
      *  @throw None No throw guarantee.
      */
@@ -40,8 +36,8 @@
 
     /** @brief Creates a CanonicalSpace_ with the provided state.
      *
-     *  @tparam Args The types of the arguments which will be forwarded to the
-     *               base class.
+     *  @tparam Args The types of the arguments which will be forwarded to
+     * the base class.
      *
      *  @param[in] egys The energies of the orbitals. Defaults to a default
      *                  initialized orbital_energy_type instance.
@@ -63,7 +59,8 @@
 
     /** @brief Returns the energies of the orbitals in this orbital space.
      *
-     *  @return The tensor containing the orbital energies in a read-only state.
+     *  @return The tensor containing the orbital energies in a read-only
+     * state.
      */
     const auto& orbital_energies() const { return m_egys_; }
 
@@ -83,7 +80,8 @@
  *  @relates CanonicalSpace
  *
  *  Two CanonicalSpace instances are equal if they have: the same type, the
- *  same orbital energies, and the base class part of the objects compare equal.
+ *  same orbital energies, and the base class part of the objects compare
+ * equal.
  *
  *  @tparam LOrbitalEnergyType The type of the tensor storing the orbital
  *                             energies in @p lhs.
@@ -97,8 +95,8 @@
  *
  *  @return True if @p lhs is equal to @p rhs and false otherwise.
  *
- *  @throw ??? Throws if comparing the orbital energies throws or if the base
- *             comparison throws. Same throw guarantee.
+ *  @throw ??? Throws if comparing the orbital energies throws or if the
+ * base comparison throws. Same throw guarantee.
  */
 template<typename LOrbitalEnergyType, typename LBaseType,
          typename ROrbitalEnergyType, typename RBaseType>
@@ -118,7 +116,8 @@
  *  @relates CanonicalSpace
  *
  *  Two CanonicalSpace instances are equal if they have: the same type, the
- *  same orbital energies, and the base class part of the objects compare equal.
+ *  same orbital energies, and the base class part of the objects compare
+ * equal.
  *
  *  @tparam LOrbitalEnergyType The type of the tensor storing the orbital
  *                             energies in @p lhs.
@@ -132,8 +131,8 @@
  *
  *  @return False if @p lhs is equal to @p rhs and true otherwise.
  *
- *  @throw ??? Throws if comparing the orbital energies throws or if the base
- *             comparison throws. Same throw guarantee.
+ *  @throw ??? Throws if comparing the orbital energies throws or if the
+ * base comparison throws. Same throw guarantee.
  */
 template<typename LOrbitalEnergyType, typename LBaseType,
          typename ROrbitalEnergyType, typename RBaseType>
@@ -153,10 +152,6 @@
 using CanonicalDepSpaceD =
   CanonicalSpace<type::tensor_of_tensors<double>, DepDerivedSpaceD>;
 
-<<<<<<< HEAD
-
-=======
->>>>>>> ece955ff
 extern template class CanonicalSpace<type::tensor<double>, DerivedSpaceD>;
 extern template class CanonicalSpace<type::tensor<double>, IndDerivedSpaceD>;
 extern template class CanonicalSpace<type::tensor_of_tensors<double>,
@@ -167,11 +162,7 @@
 template<typename OrbitalEnergyType, typename BaseType>
 template<typename... Args>
 CanonicalSpace<OrbitalEnergyType, BaseType>::CanonicalSpace(
-<<<<<<< HEAD
-    OrbitalEnergyType egys, Args&&... args) :
-=======
   OrbitalEnergyType egys, Args&&... args) :
->>>>>>> ece955ff
   BaseType(std::forward<Args>(args)...), m_egys_(std::move(egys)) {}
 
 } // namespace libchemist::orbital_space