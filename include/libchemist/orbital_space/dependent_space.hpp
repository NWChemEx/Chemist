--- conflicted
+++ resolved
@@ -59,21 +59,12 @@
     const auto& sparse_map() const { return m_sm_; }
 
 protected:
-<<<<<<< HEAD
-    /// Adds the hash of the sparse map to the provided hasher.
-    virtual void hash_(sde::Hasher& h) const override { h(m_sm_); }
-
-    /// Returns the number of dependent orbitals in this space
-    virtual size_type size_() const noexcept override;
-
-=======
     /// Returns the number of dependent orbitals in this space
     virtual size_type size_() const noexcept override;
 
     /// Adds the hash of the sparse map to the provided hasher.
     virtual void hash_(sde::Hasher& h) const override { h(m_sm_); }
 
->>>>>>> ea70e4a6
     /// Returnst true if the spaces have the same sparse map
     virtual bool equal_(const BaseSpace& rhs) const noexcept override;
 
@@ -82,8 +73,6 @@
     sparse_map_type m_sm_;
 };
 
-<<<<<<< HEAD
-=======
 /** @brief Compares two DependentSpaces for equality.
  *
  *  @relates DependentSpace
@@ -100,19 +89,10 @@
  *
  *  @throw None No throw guarantee.
  */
->>>>>>> ea70e4a6
 inline bool operator==(const DependentSpace& lhs, const DependentSpace& rhs) {
     return lhs.sparse_map() == rhs.sparse_map();
 }
 
-<<<<<<< HEAD
-inline bool operator!=(const DependentSpace& lhs, const DependentSpace& rhs) {
-    return !(lhs == rhs);
-}
-// -------------------------------- Implementations ----------------------------
-
-typename DependentSpace::size_type DependentSpace::size_() const noexcept {
-=======
 /** @brief Determines if two DependentSpaces are different.
  *
  *  @relates DependentSpace
@@ -138,18 +118,13 @@
 
 inline typename DependentSpace::size_type DependentSpace::size_()
   const noexcept {
->>>>>>> ea70e4a6
     size_type n = 0;
     // This only works b/c m_sm_ is element2element
     for(const auto& [i_idx, domain] : m_sm_) n += domain.size();
     return n;
 }
 
-<<<<<<< HEAD
-bool DependentSpace::equal_(const BaseSpace& rhs) const noexcept {
-=======
 inline bool DependentSpace::equal_(const BaseSpace& rhs) const noexcept {
->>>>>>> ea70e4a6
     return equal_common(*this, rhs);
 }
 
