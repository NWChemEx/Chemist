#pragma once
#include "libchemist/density/density.hpp"
#include "libchemist/electrons/electrons.hpp"
#include "libchemist/molecule/molecule.hpp"
#include "libchemist/operators/coulomb.hpp"
#include "libchemist/operators/derivative.hpp"
#include "libchemist/operators/detail_/operator_impl.hpp"

namespace libchemist::operators {

/** @brief Describes the electrostatic interaction among particles.
 *
 *  The CoulombInteraction describes the electrostatic interaction among charged
 *  particles.
 *
 *  @tparam Particles The type or types of the entities participating in the
 *                    interaction. Can be a single type if the type entails more
 *                    than one particle (e.g. Nuclei)
 *
 */
template<typename... Particles>
<<<<<<< HEAD
using CoulombInteraction_Nuclear =
  Derivative<CoulombInteraction<Particles...>,libchemist::Nuclei>;
=======
class CoulombInteraction_Nuclear
  //: public detail_::OperatorImpl<CoulombInteraction_Nuclear, Particles...> {
  : public Derivative<CoulombInteraction<Particles...>, libchemist::Nuclei> {
private:
    /// Type of the base class
    // using base_type = detail_::OperatorImpl<CoulombInteraction_Nuclear,
    // Particles...>;
    using base_type =
      Derivative<CoulombInteraction<Particles...>, libchemist::Nuclei>;

public:
    CoulombInteraction_Nuclear()                                  = default;
    CoulombInteraction_Nuclear(const CoulombInteraction_Nuclear&) = default;
    CoulombInteraction_Nuclear(CoulombInteraction_Nuclear&&)      = default;
    // explicit CoulombInteraction_Nuclear(Particles... ps) :
    //  base_type(std::move(ps)...) {}

    CoulombInteraction_Nuclear& operator=(const CoulombInteraction_Nuclear&) =
      default;
    CoulombInteraction_Nuclear& operator=(CoulombInteraction_Nuclear&&) =
      default;

protected:
    /// Gives a more traditional representation than the default implementation
    std::string as_string_impl() const override { return "(r\u0302₁₂)⁻¹"; }
};
>>>>>>> 64bbedac

/// Type of the two-electron repulsion operator
using ElectronRepulsion_Nuclear =
  CoulombInteraction_Nuclear<libchemist::Electron, libchemist::Electron>;

/// Type of the nuclei-nuclei repulsion operator
using NuclearRepulsion_Nuclear = 
  CoulombInteraction_Nuclear<libchemist::Nuclei>;

/// Type of the electron-nuclei attraction operator
using ElectronNuclearAttraction_Nuclear =
  CoulombInteraction_Nuclear<libchemist::Electron, libchemist::Nuclei>;

/// Type of a one-electron Coulomb interaction with a one-electron density
using ElectronEDensityCoulomb_Nuclear =
  CoulombInteraction_Nuclear<libchemist::Electron,
                             libchemist::OneElectronDensity>;

/// Type of the many-electron repulsion operator
using NElectronRepulsion_Nuclear =
  CoulombInteraction_Nuclear<libchemist::ManyElectrons>;

/// Type of the many-electron, nuclei attraction operator
using NElectronNuclearAttraction_Nuclear =
  CoulombInteraction_Nuclear<libchemist::ManyElectrons, libchemist::Nuclei>;

} // namespace libchemist::operators<|MERGE_RESOLUTION|>--- conflicted
+++ resolved
@@ -19,37 +19,8 @@
  *
  */
 template<typename... Particles>
-<<<<<<< HEAD
 using CoulombInteraction_Nuclear =
   Derivative<CoulombInteraction<Particles...>,libchemist::Nuclei>;
-=======
-class CoulombInteraction_Nuclear
-  //: public detail_::OperatorImpl<CoulombInteraction_Nuclear, Particles...> {
-  : public Derivative<CoulombInteraction<Particles...>, libchemist::Nuclei> {
-private:
-    /// Type of the base class
-    // using base_type = detail_::OperatorImpl<CoulombInteraction_Nuclear,
-    // Particles...>;
-    using base_type =
-      Derivative<CoulombInteraction<Particles...>, libchemist::Nuclei>;
-
-public:
-    CoulombInteraction_Nuclear()                                  = default;
-    CoulombInteraction_Nuclear(const CoulombInteraction_Nuclear&) = default;
-    CoulombInteraction_Nuclear(CoulombInteraction_Nuclear&&)      = default;
-    // explicit CoulombInteraction_Nuclear(Particles... ps) :
-    //  base_type(std::move(ps)...) {}
-
-    CoulombInteraction_Nuclear& operator=(const CoulombInteraction_Nuclear&) =
-      default;
-    CoulombInteraction_Nuclear& operator=(CoulombInteraction_Nuclear&&) =
-      default;
-
-protected:
-    /// Gives a more traditional representation than the default implementation
-    std::string as_string_impl() const override { return "(r\u0302₁₂)⁻¹"; }
-};
->>>>>>> 64bbedac
 
 /// Type of the two-electron repulsion operator
 using ElectronRepulsion_Nuclear =
