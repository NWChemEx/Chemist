--- conflicted
+++ resolved
@@ -44,12 +44,11 @@
     /// The type of a list of isotopes
     using isotope_list = std::vector<size_type>;
 
-<<<<<<< HEAD
     /// The type of a precalculated atomic density matrix in a certain basis set
     /// (e. g., 6-31G) should be in the format of a vector of doubles (flatten
     /// matrix)
     using atom_dm_t = std::vector<double>;
-=======
+  
     /// The type of a reduced atomic electronic configuration {Ns, Np, Nd, Nf}
     using elec_conf_t = std::vector<size_type>;
 
@@ -57,7 +56,6 @@
     /// maps from {n,l} to the number of electrons in that shell
     using elec_conf_full_t =
       std::map<std::pair<size_type, size_type>, size_type>;
->>>>>>> 8bca903a
 
     /**
      * @brief Constructs an empty PeriodicTable instance
@@ -266,22 +264,12 @@
     ///@}
 
     /**
-<<<<<<< HEAD
      * @name atomic density matrix Retrieval Functions
      * @brief Returns adensity matrix for the specified atom.
      *
      * @param[in] Z The atomic number of the density matrix to return. Should
      *              be in the range [1, max_Z()).
      * @param[in] sym The atomic symbol of the density matrix to return. Symbol
-=======
-     * @name configuration Retrieval Functions
-     * @brief Returns an electronic configuration for the specified atom.
-     *        Separate functions exist for full or reduced configuration.
-     *
-     * @param[in] Z The atomic number of the configuration to return. Should
-     *              be in the range [1, max_Z()).
-     * @param[in] sym The atomic symbol of the configuration to return. Symbol
->>>>>>> 8bca903a
      *                is case-insensitive.
      *
      * @return The requested configuration
@@ -292,12 +280,31 @@
      *                          guarantee.
      */
     ///@{
-<<<<<<< HEAD
     atom_dm_t get_atom_dm(size_type Z, const std::string& basis_name) const;
     atom_dm_t get_atom_dm(const std::string& sym,
                           const std::string& basis_name) const {
         return get_atom_dm(sym_2_Z(sym), basis_name);
-=======
+    }
+    ///@}
+  
+    /**
+     * @name configuration Retrieval Functions
+     * @brief Returns an electronic configuration for the specified atom.
+     *        Separate functions exist for full or reduced configuration.
+     *
+     * @param[in] Z The atomic number of the configuration to return. Should
+     *              be in the range [1, max_Z()).
+     * @param[in] sym The atomic symbol of the configuration to return. Symbol
+     *                is case-insensitive.
+     *
+     * @return The requested configuration
+     *
+     * @throw std::out_of_range if @p Z is not in the range [1, max_Z()), @p
+     *                          sym is not a recognized atomic symbol, or no
+     *                          configuration data is available. Strong throw
+     *                          guarantee.
+     */
+    ///@{
     elec_conf_t get_elec_conf(size_type Z) const;
     elec_conf_t get_elec_conf(const std::string& sym) const {
         return get_elec_conf(sym_2_Z(sym));
@@ -307,7 +314,6 @@
     }
     elec_conf_full_t get_elec_conf_full(const std::string& sym) const {
         return get_elec_conf_full(sym_2_Z(sym));
->>>>>>> 8bca903a
     }
     ///@}
 
