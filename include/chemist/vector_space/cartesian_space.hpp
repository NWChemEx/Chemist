/*
 * Copyright 2022 NWChemEx-Project
 *
 * Licensed under the Apache License, Version 2.0 (the "License");
 * you may not use this file except in compliance with the License.
 * You may obtain a copy of the License at
 *
 * http://www.apache.org/licenses/LICENSE-2.0
 *
 * Unless required by applicable law or agreed to in writing, software
 * distributed under the License is distributed on an "AS IS" BASIS,
 * WITHOUT WARRANTIES OR CONDITIONS OF ANY KIND, either express or implied.
 * See the License for the specific language governing permissions and
 * limitations under the License.
 */

#pragma once
#include <chemist/vector_space/base_space.hpp>
#include <string>
#include <vector>

namespace chemist::vector_space {

/** @brief Models a space spanned by cartesian axes (R^N).
 *
 *  R^N is the N-dimensional real space spanned by N orthogonal axes.
 *  In practice, N is often 3, in which case the basis functions are usually
 *  labeled "x", "y", and "z". However, the user may customize the number of
 *  basis functions and their labels.
 */
class CartesianSpace : public BaseSpace {
private:
    /// String-like type used for labeling basis functions
<<<<<<< HEAD
    using label_container       = std::vector<std::string>;
=======
    using label_type      = std::string;
    using label_container = std::vector<label_type>;
    // using const_label_reference = const label_container&;
>>>>>>> 0974d0ce

    /// dimension of the space
    size_type m_N_;
    /// vector of axis labels
    label_container m_axis_vec_;

public:
    /// Type used for indexing and offsets
    using size_type = typename BaseSpace::size_type;
    using label_type = std::string;

    /** @brief Default constructor to create R^0 with 0 dimension and no labels.
     *
     *  @throw None No throws guarantee.
     */
    CartesianSpace() = default;

    /** @brief Creates an N-dimensinal CartesianSpace with axes set as null.
     *
     *  @param[in] N The dimension of the space.
     *
     *  @throw std::bad_alloc if changing of the capacity of the vector fails.
     */
    CartesianSpace(size_type N) : m_N_(N), m_axis_vec_(N, "") {}

    /** @brief Creates a CartesianSpace with axis labels being given. The dimension 
     *         is N and the labels are stored in a N-element vector of strings. 
     *
     *  @param[in] N The dimension of the space.
     *
     *  @taram ItType The type of the begin and end iterator of the label
     *                vector to set up the axes. Default to be 
     *                std::vector<std::string>::iterator>.
     *
<<<<<<< HEAD
     *  @param[in] begin_it The begin iterator of the label vector
     *             to set up the axes.
     *
     *  @param[in] end_it The end iterator of the label vector
     *             to set up the axes.
     *
     *  @throw std::invalid_argument if the length of string vector is not equal to the
     *         dimension of the space.
     *
     *  @throw std::bad_alloc if the initialization of the string vector fails.
=======
     *  @param[in] begin_it, end_it The begin and end iterator of the label
     * vector to set up the axes.
     *
     *  @throw std::invalid_argument if the length of string vector is not equal
     * to the dimension of the space. std::bad_alloc if the initialization of
     * the string vector fails.
>>>>>>> 0974d0ce
     */
    template<typename ItType = std::vector<std::string>::iterator>
    CartesianSpace(const size_type& N, ItType&& begin_it, ItType&& end_it) :
      m_N_(N),
      m_axis_vec_(std::forward<ItType>(begin_it),
                  std::forward<ItType>(end_it)) {
        if(m_axis_vec_.size() != m_N_)
            throw std::invalid_argument("Label vector length not equal to the"
                                        "dimension of the space!");
    }

    /** @brief Copy constructor. Copy another CartesianSpace.
     *
     *  @param[in] rhs The CartesianSpace to be copied.
     *
     *  @throw std::bad_alloc if the creation of the new object fails.
     */
    CartesianSpace(const CartesianSpace& rhs) = default;

    /** @brief Initializes this instance by taking the state of @p other.
     *
     *  The move ctor is a standard move ctor. After this call the new instance
     *  will have the same dimension and contain the same coordinate labels
     *  as those of @p other.
     *
     *  @param[in,out] other The CartesianSpace instance that we are taking the
     *                       state of. After this call @p other will be in a
     *                       valid, but otherwise undefined state.
     *  @throw None No throws guarantee.
     */
    CartesianSpace(CartesianSpace&& other) = default;

    /** @brief Replaces the internal state with a copy of another CartesianSpace
     *         instance's state.
     *
     *  @note This operator is not polymorphic, i.e. the resulting instance
     *        may slice @p rhs.
     *
     *  @param[in] rhs The CartesianSpace instance we are copying
     *
     *  @return The current instance, after replacing its state with a copy of
     *          the state in @p rhs.
     *
     *  @throw std::bad_alloc if there is a problem allocating the new
     *                        axis labels. Strong throw guarantee.
     */
    CartesianSpace& operator=(const CartesianSpace& rhs) = default;

    /** @brief Replaces this instance's state with that of @p other.
     *
     *  This move assignment is the default move assignment. After this call the
     *  new instance will contain the same axis labels as @p other.
     *
     *  @param[in,out] other The CartesianSpace instance that we are taking the
     *                       state of. After this call @p other will be in a
     *                       valid, but otherwise undefined state.
     *
     *  @return The current instance, after taking ownership of the state in
     *          @p rhs.
     *
     *  @throw None No throws guarantee.
     */
    CartesianSpace& operator=(CartesianSpace&& rhs) = default;

    /** @brief Function to access the an axis label.
     *         With this function one is able to set the label.
     *
     *  @param[in] i The index of the axis lable to be accessed.
     *
     *  @return The i-th axis label.
     *
     *  @throw std::out_of_range if the index is out of the range of the
     *         label vector.
     */
    label_type& label(size_type i) { 
	if ((i+1) > size()) throw std::out_of_range("Index out of the range of"
		       " the label vector.");	
	else return m_axis_vec_.at(i); 
    }

    /** @brief Function to access the an axis label.
     *         With this function one cannot set the label.
     *
     *  @param[in] i The index of the axis lable to be accessed.
     *
     *  @return The i-th axis label.
     *
     *  @throw std::out_of_range if the index is out of the range of the
     *         label vector.
     */
    label_type label(size_type i) const { 
        if ((i+1) > size()) throw std::out_of_range("Index out of the range of"               
                       " the label vector.");    
        else return m_axis_vec_.at(i); 
    }

protected:
    /** @brief Dimension of the cartesian space
     *
     *  @return The dimension.
     */
    size_type size_() const noexcept override { return m_N_; }

    bool equal_(const BaseSpace& rhs) const noexcept override {
        return this->equal_common(*this, rhs);
    }

    /** @brief To  clone the entire object.
     *
     *  @return A unique pointer of the cloned object.
     *
     *  @throw Throw if the clone action fail.
     */
    base_pointer clone_() const override {
        return std::make_unique<CartesianSpace>(*this);
    }
};

/** @brief Comapres two CartesianSpace instances for equality.
 *
 *  Two CartesianSpace instances are equal if they have the same dimension.
 *
 *  @param[in] lhs The instance on the left of the equality.
 *  @param[in] rhs The instance on the right of the equality.
 *
 *  @return True if the CartesianSpace part of @p lhs compares equal to the
 * CartesianSpace part of @p rhs. False otherwise.
 *
 *  @throw Throws if comparing the base classes throws. Same throw
 *             guarantee.
 */
inline bool operator==(const CartesianSpace& lhs, const CartesianSpace& rhs) {
<<<<<<< HEAD
    for (BaseSpace::size_type i = 0; i < lhs.size(); i++) {
        if (lhs.label(i) != rhs.label(i)) return false;
=======
    for(BaseSpace::size_type i = 0; i < lhs.size(); i++) {
        if(lhs.const_label(i) != rhs.const_label(i)) return false;
>>>>>>> 0974d0ce
    }
    const BaseSpace& lhs_base = lhs;
    const BaseSpace& rhs_base = rhs;
    return (lhs_base == rhs_base);
}

inline bool operator!=(const CartesianSpace& lhs, const CartesianSpace& rhs) {
    return !(lhs == rhs);
}

} // namespace chemist::vector_space<|MERGE_RESOLUTION|>--- conflicted
+++ resolved
@@ -31,13 +31,7 @@
 class CartesianSpace : public BaseSpace {
 private:
     /// String-like type used for labeling basis functions
-<<<<<<< HEAD
     using label_container       = std::vector<std::string>;
-=======
-    using label_type      = std::string;
-    using label_container = std::vector<label_type>;
-    // using const_label_reference = const label_container&;
->>>>>>> 0974d0ce
 
     /// dimension of the space
     size_type m_N_;
@@ -72,7 +66,6 @@
      *                vector to set up the axes. Default to be 
      *                std::vector<std::string>::iterator>.
      *
-<<<<<<< HEAD
      *  @param[in] begin_it The begin iterator of the label vector
      *             to set up the axes.
      *
@@ -83,14 +76,6 @@
      *         dimension of the space.
      *
      *  @throw std::bad_alloc if the initialization of the string vector fails.
-=======
-     *  @param[in] begin_it, end_it The begin and end iterator of the label
-     * vector to set up the axes.
-     *
-     *  @throw std::invalid_argument if the length of string vector is not equal
-     * to the dimension of the space. std::bad_alloc if the initialization of
-     * the string vector fails.
->>>>>>> 0974d0ce
      */
     template<typename ItType = std::vector<std::string>::iterator>
     CartesianSpace(const size_type& N, ItType&& begin_it, ItType&& end_it) :
@@ -223,13 +208,8 @@
  *             guarantee.
  */
 inline bool operator==(const CartesianSpace& lhs, const CartesianSpace& rhs) {
-<<<<<<< HEAD
     for (BaseSpace::size_type i = 0; i < lhs.size(); i++) {
         if (lhs.label(i) != rhs.label(i)) return false;
-=======
-    for(BaseSpace::size_type i = 0; i < lhs.size(); i++) {
-        if(lhs.const_label(i) != rhs.const_label(i)) return false;
->>>>>>> 0974d0ce
     }
     const BaseSpace& lhs_base = lhs;
     const BaseSpace& rhs_base = rhs;
