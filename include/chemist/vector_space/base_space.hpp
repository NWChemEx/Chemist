/*
 * Copyright 2022 NWChemEx-Project
 *
 * Licensed under the Apache License, Version 2.0 (the "License");
 * you may not use this file except in compliance with the License.
 * You may obtain a copy of the License at
 *
 * http://www.apache.org/licenses/LICENSE-2.0
 *
 * Unless required by applicable law or agreed to in writing, software
 * distributed under the License is distributed on an "AS IS" BASIS,
 * WITHOUT WARRANTIES OR CONDITIONS OF ANY KIND, either express or implied.
 * See the License for the specific language governing permissions and
 * limitations under the License.
 */

#pragma once
#include <chemist/types.hpp>

namespace chemist::vector_space {

/** @brief Common base class for all vector spaces.
 *
 *  BaseSpace provides a generic API for working with a vector space. In
 *  particular this API provides members for:
 *  - the number of basis function via `size()`
 *  - polymorphically comparing the vector spaces `equal()` and `not_equal()`
 */
class BaseSpace {
public:
    /// Type used for indexing and offsets
<<<<<<< HEAD
    using size_type = type::size;
    using base_pointer = std::unique_ptr<BaseSpace>;
=======
    using size_type  = type::size;
    using clone_type = std::unique_ptr<BaseSpace>;
>>>>>>> 1c239751

    /// Default polymorphic dtor
    virtual ~BaseSpace() noexcept = default;

    /** @brief Returns the number of basis functions in this space.
     *
     *  The size of a vector space is the total number of basis functions in
     *  that space.
     *
     *  @return The number of basis functions in *this.
     *
     *  @throw None No throw guarantee.
     */
    auto size() const { return size_(); }

    /** @brief Clone the current object.
     *
     *  @return A deep (polymorphic) copy of *this.
     *
     *  @throw std::bad_alloc when making the unique pointer of the object
     * fails.
     */
    auto clone() const { return clone_(); }

    /** @brief Polymorphically compares two vector spaces to determine if they
     *         are equal.
     *
     *  Exactly what it means for two vector spaces to be equal depends on what
     *  the most derived classes of the spaces are. In general two vector
     *  spaces are equal if they:
     *  - have the same most derived class
     *    - e.g., a `DerivedSpace` instance and a `CanonicalSpace` compared
     *      through a common base class are not equal.
     *  - contain the same number of basis functions
     *  - the basis functions are ordered the same
     *  - the parameters associated with the basis functions are the same
     *
     *  Note that all floating-point comparisons are exact with no threshold
     *  tolerance. Meaning a parameter of 1.000000 is different than 1.000001.
     *
     *  @param[in] rhs The vector space we are comparing to.
     *
     *  @return True if this vector space is equivalent to @p rhs and false
     *          otherwise.
     *
     *  @throw None No throw guarantee.
     */
    bool equal(const BaseSpace& rhs) const noexcept;

    /** @brief Polymorphically compares two vector spaces to determine if they
     *         are different.
     *
     *  This function simply negates the result of `this->equal`. See `equal`
     *  for a description of how equality is defined.
     *
     *  @param[in] rhs The vector space we are comparing to.
     *
     *  @return False if *this is equivalent to @p rhs and true
     *          otherwise.
     *
     *  @throw None No throw guarantee.
     */
    bool not_equal(const BaseSpace& rhs) const noexcept { return !equal(rhs); }

protected:
    /** @brief Creates a BaseSpace
     *
     *  Users will never directly create a BaseSpace instance because it is an
     *  abstract class. The ctor is made protected to make this more clear.
     *  BaseSpace has no state so this ctor is a no-op.
     *
     *  @throw None no throw guarantee.
     */
    BaseSpace() = default;

    /** @brief Makes this `BaseSpace` instance by copying @p rhs.
     *
     *  The copy ctor is protected to avoid accidental slicing. `BaseSpace` has
     *  no state so the copy ctor is a no-op.
     *
     *  @param[in] rhs The instance being copied.
     *
     *  @throw None No throw gurantee.
     */
    BaseSpace(const BaseSpace& rhs) = default;

    /** @brief Makes this `BaseSpace` instance by taking state from @p rhs.
     *
     *  The move ctor is protected to avoid accidental slicing. `BaseSpace` has
     *  no state so the move ctor is a no-op.
     *
     *  @param[in,out] rhs The instance being moved from.
     *
     *  @throw None No throw gurantee.
     */
    BaseSpace(BaseSpace&& rhs) = default;

    /** @brief Replaces this instance's state with a copy of the state in
     *         @p rhs.
     *
     *  The copy assignment operator is protected to avoid accidental slicing.
     *  `BaseSpace` has no state so the move assignment is a no-op.
     *
     *  @param[in] rhs The instance being copied from.
     *
     *  @return The current instance, unchanged.
     *
     *  @throw None No throw gurantee.
     */
    BaseSpace& operator=(const BaseSpace& rhs) = default;

    /** @brief Replaces this instance's state by taking state from @p rhs.
     *
     *  The move assignment operator is protected to avoid accidental slicing.
     *  `BaseSpace` has no state so the move assignment is a no-op.
     *
     *  @param[in,out] rhs The instance being moved from.
     *
     *  @return The current instance, unchanged.
     *
     *  @throw None No throw gurantee.
     */
    BaseSpace& operator=(BaseSpace&& rhs) = default;

    /** @brief Implements polymorphic comparisons of vector spaces.
     *
     *  `equal_common` takes care of:
     *  - ensuring that this instance's derived type appears in @p rhs's class
     *    hierarchy (ensuring that it is also @p rhs's most derived type is
     *    accomplished by requiring equal to commute).
     *  - calling `DerivedType::operator==` to actually compare the
     *    `DerivedType` instances.
     *
     *  @tparam DerivedType The type of the class being compared to @p rhs.
     *          Assumed to be derived from `BaseSpace`.
     *
     *  @param[in] lhs When called from the derived class should be `*this`.
     *  @param[in] rhs The vector space we are compring to @p lhs.
     *
     *  @return True if @p rhs can be downcast to `DerivedType` and if the
     *          resulting `DerivedType` instance compares equal to @p lhs; false
     *          otherwise.
     *
     *  @throw None No throw guarantee.
     */
    template<typename DerivedType>
    bool equal_common(const DerivedType& lhs,
                      const BaseSpace& rhs) const noexcept;

    /** @brief To be overridden by the derived class to implement size().
     *
     *  The derived class is responsible for ensuring this function returns the
     *  correct size for its respective space.
     *  - For AOSpace this is the number of AOs (radial plus angular, not just
     *    radial).
     *  - For DependentSpace this is the sum of the sizes of the vector spaces
     *    for each independent index.
     *  - For DerivedSpace derived directly from BaseSpace (as opposed to
     *    derived from `DependentSpace`) this is simply the number of orbitals.
     *  - For CartesianSpace this is just the dimension of the space.
     *  - For SpinSpace this is 2 (alpha and beta spin channel).
     *  - For ProductSpace this is the product of the sizes of the two spaces
     * which make the product.
     *
     *  @return The number of basis functions in the space.
     *
     *  @throw None No throw guarantee.
     */
    virtual size_type size_() const noexcept = 0;

    /** @brief To be overridden by the derived class to implement `equal`
     *
     *  Assuming that each derived class implements an appropriate `operator==`,
     *  `equal_` is implemented simply by calling the `equal_common` member:
     *
     *  @code
     *  bool equal_(const BaseType& rhs) const noexcept {
     *      return equal_common(*this, rhs);
     *  }
     *  @endcode
     *
     *  @note This little bit of boilerplate is required because otherwise, and
     *        without resorting to CRTP (thereby eliminating the common base
     *        class), BaseSpace does not know the type of the derived class.
     *
     *  @param[in] rhs The vector space we are comparing to.
     *
     *  @return True if this vector space is equivalent to @p rhs and false
     *          otherwise.
     *
     *  @throw None No throw guarantee.
     */
    virtual bool equal_(const BaseSpace& rhs) const noexcept = 0;

    /** @brief To be overridden in the derived vector space to implement the
     * clone method.
     *
     *  @return A unique pointer of the cloned object.
     *
     *  @throw  std::bad_alloc if the clone action fail in the derived vector
     * space.
     */
    virtual base_pointer clone_() const = 0;
};

/** @brief Compares two BaseSpace instances for equality.
 *
 *  @relates BaseSpace
 *
 *  This operator compares all accessible state, even if that state isn't stored
 * in the base class. Point being this operator should account for the size.
 *
 *  @note This function is defined so that derived classes do not need to worry
 *        about whether they derive directly from BaseSpace.
 *
 *  @param[in] lhs The instance on the left of the equality operator.
 *  @param[in] rhs The instance on the right of the equality operator.
 *
 *  @return True if the BaseSpace instances are equal.
 *
 *  @throw None No throw guarantee.
 */
inline bool operator==(const BaseSpace& lhs, const BaseSpace& rhs) {
    return (lhs.size() == rhs.size());
}

/** @brief Determines if two BaseSpace instances are different.
 *
 *  @relates BaseSpace
 *
 *  This operator simply negates the result of `operator==`. See
 *  the documentation for `operator==` for the definition of
 *  equality.
 *
 *  @param[in] lhs The instance on the left of the inequality operator.
 *  @param[in] rhs The instance on the right of the inequality operator.
 *
 *  @return False If the two BaseSpace instances are different.
 *
 *  @throw None No throw guarantee.
 */
inline bool operator!=(const BaseSpace& lhs, const BaseSpace& rhs) {
    return !(lhs == rhs);
}

//------------------------- Implementations -----------------------------------

inline bool BaseSpace::equal(const BaseSpace& rhs) const noexcept {
    return equal_(rhs) && rhs.equal_(*this);
}

template<typename DerivedType>
bool BaseSpace::equal_common(const DerivedType& lhs,
                             const BaseSpace& rhs) const noexcept {
    auto prhs = dynamic_cast<const DerivedType*>(&rhs);
    return prhs == nullptr ? false : lhs == *(prhs);
}

} // namespace chemist::vector_space<|MERGE_RESOLUTION|>--- conflicted
+++ resolved
@@ -29,13 +29,8 @@
 class BaseSpace {
 public:
     /// Type used for indexing and offsets
-<<<<<<< HEAD
     using size_type = type::size;
     using base_pointer = std::unique_ptr<BaseSpace>;
-=======
-    using size_type  = type::size;
-    using clone_type = std::unique_ptr<BaseSpace>;
->>>>>>> 1c239751
 
     /// Default polymorphic dtor
     virtual ~BaseSpace() noexcept = default;
