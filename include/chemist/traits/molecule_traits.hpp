/*
 * Copyright 2024 NWChemEx-Project
 *
 * Licensed under the Apache License, Version 2.0 (the "License");
 * you may not use this file except in compliance with the License.
 * You may obtain a copy of the License at
 *
 * http://www.apache.org/licenses/LICENSE-2.0
 *
 * Unless required by applicable law or agreed to in writing, software
 * distributed under the License is distributed on an "AS IS" BASIS,
 * WITHOUT WARRANTIES OR CONDITIONS OF ANY KIND, either express or implied.
 * See the License for the specific language governing permissions and
 * limitations under the License.
 */

#pragma once

#include <chemist/traits/chemist_class_traits.hpp>
#include <chemist/traits/nucleus_traits.hpp>

namespace chemist {
class Atom;
template<typename AtomType>
class AtomView;
class Molecule;
template<typename MoleculeType>
class MoleculeView;

template<>
struct ChemistClassTraits<Atom> {
    using value_type                   = Atom;
    using reference                    = value_type&;
    using const_reference              = const value_type&;
    using view_type                    = AtomView<value_type>;
    using const_view_type              = AtomView<const value_type>;
    using multiplicity_type            = unsigned short;
    using multiplicity_reference       = multiplicity_type&;
    using const_multiplicity_reference = const multiplicity_type&;
    using multiplicity_pointer         = multiplicity_type*;
    using const_multiplicity_pointer   = const multiplicity_type*;
    using nucleus_traits               = ChemistClassTraits<Nucleus>;
};

template<>
struct ChemistClassTraits<const Atom> {
    using value_type                   = Atom;
    using reference                    = const value_type&;
    using const_reference              = const value_type&;
    using view_type                    = AtomView<const value_type>;
    using const_view_type              = AtomView<const value_type>;
    using multiplicity_type            = unsigned short;
    using multiplicity_reference       = const multiplicity_type&;
    using const_multiplicity_reference = const multiplicity_type&;
    using multiplicity_pointer         = const multiplicity_type*;
    using const_multiplicity_pointer   = const multiplicity_type*;
    using nucleus_traits               = ChemistClassTraits<const Nucleus>;
};

template<>
struct ChemistClassTraits<Molecule> {
    using value_type           = Molecule;
    using reference            = value_type&;
    using const_reference      = const value_type&;
<<<<<<< HEAD
    using view_type            = MoleculeView<Molecule>;
    using const_view_type      = MoleculeView<const Molecule>;
=======
    using view_type            = MoleculeView<value_type>;
    using const_view_type      = MoleculeView<const value_type>;
>>>>>>> ea92bd24
    using charge_type          = short;
    using charge_pointer       = charge_type*;
    using const_charge_pointer = const charge_type*;
    using atom_traits          = ChemistClassTraits<Atom>;
    using nuclei_traits        = ChemistClassTraits<Nuclei>;
};

template<>
struct ChemistClassTraits<const Molecule> {
    using value_type           = Molecule;
    using reference            = const value_type&;
    using const_reference      = const value_type&;
<<<<<<< HEAD
    using view_type            = MoleculeView<const Molecule>;
    using const_view_type      = MoleculeView<const Molecule>;
=======
    using view_type            = MoleculeView<const value_type>;
    using const_view_type      = MoleculeView<const value_type>;
>>>>>>> ea92bd24
    using charge_type          = short;
    using charge_pointer       = const charge_type*;
    using const_charge_pointer = const charge_type*;
    using atom_traits          = ChemistClassTraits<const Atom>;
    using nuclei_traits        = ChemistClassTraits<const Nuclei>;
};

} // namespace chemist<|MERGE_RESOLUTION|>--- conflicted
+++ resolved
@@ -62,13 +62,8 @@
     using value_type           = Molecule;
     using reference            = value_type&;
     using const_reference      = const value_type&;
-<<<<<<< HEAD
-    using view_type            = MoleculeView<Molecule>;
-    using const_view_type      = MoleculeView<const Molecule>;
-=======
     using view_type            = MoleculeView<value_type>;
     using const_view_type      = MoleculeView<const value_type>;
->>>>>>> ea92bd24
     using charge_type          = short;
     using charge_pointer       = charge_type*;
     using const_charge_pointer = const charge_type*;
@@ -81,13 +76,8 @@
     using value_type           = Molecule;
     using reference            = const value_type&;
     using const_reference      = const value_type&;
-<<<<<<< HEAD
-    using view_type            = MoleculeView<const Molecule>;
-    using const_view_type      = MoleculeView<const Molecule>;
-=======
     using view_type            = MoleculeView<const value_type>;
     using const_view_type      = MoleculeView<const value_type>;
->>>>>>> ea92bd24
     using charge_type          = short;
     using charge_pointer       = const charge_type*;
     using const_charge_pointer = const charge_type*;
