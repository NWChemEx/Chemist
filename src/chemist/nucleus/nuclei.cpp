/*
 * Copyright 2023 NWChemEx-Project
 *
 * Licensed under the Apache License, Version 2.0 (the "License");
 * you may not use this file except in compliance with the License.
 * You may obtain a copy of the License at
 *
 * http://www.apache.org/licenses/LICENSE-2.0
 *
 * Unless required by applicable law or agreed to in writing, software
 * distributed under the License is distributed on an "AS IS" BASIS,
 * WITHOUT WARRANTIES OR CONDITIONS OF ANY KIND, either express or implied.
 * See the License for the specific language governing permissions and
 * limitations under the License.
 */

#include "detail_/nuclei_pimpl.hpp"
#include <iostream> //For std::endl
#include <utility>

namespace chemist {

// -- Ctors and Dtor -----------------------------------------------------------

Nuclei::Nuclei() noexcept = default;

Nuclei::Nuclei(std::initializer_list<value_type> qs) :
  m_pimpl_(std::make_unique<pimpl_type>()) {
    for(const auto& x : qs) push_back(x);
}

Nuclei::Nuclei(const Nuclei& other) :
  m_pimpl_(other.has_pimpl_() ? std::make_unique<pimpl_type>(*other.m_pimpl_) :
                                nullptr) {}

Nuclei::Nuclei(Nuclei&& other) noexcept = default;

Nuclei& Nuclei::operator=(const Nuclei& rhs) {
    Nuclei(rhs).m_pimpl_.swap(m_pimpl_);
    return *this;
}

Nuclei& Nuclei::operator=(Nuclei&& rhs) noexcept = default;

Nuclei::~Nuclei() noexcept = default;

// -----------------------------------------------------------------------------

void Nuclei::push_back(value_type q) {
    if(!has_pimpl_()) m_pimpl_ = std::make_unique<pimpl_type>();
    m_pimpl_->push_back(std::move(q));
}

// -- Private methods ---------------------------------------------------------

typename Nuclei::reference Nuclei::at_(size_type i) { return (*m_pimpl_)[i]; }

typename Nuclei::const_reference Nuclei::at_(size_type i) const {
    return std::as_const(*m_pimpl_)[i];
}

typename Nuclei::size_type Nuclei::size_() const noexcept {
    if(!has_pimpl_()) return 0;
    return m_pimpl_->size();
}

bool Nuclei::has_pimpl_() const noexcept { return m_pimpl_ != nullptr; }

// -- Free functions ---------------------------------------------------------

std::ostream& operator<<(std::ostream& os, const chemist::Nuclei& nukes) {
    using nucleus_t = typename chemist::Nuclei::value_type;
    for(auto i = 0; i < nukes.size(); i++) {
<<<<<<< HEAD
        os << nukes[i] << std::endl;
=======
        nucleus_t ni(nukes[i].name(), nukes[i].Z(), nukes[i].mass(),
                     nukes[i].x(), nukes[i].y(), nukes[i].z(),
                     nukes[i].charge());
        os << ni << std::endl;
>>>>>>> 4fcedf47
    }
    return os;
}

} // namespace chemist<|MERGE_RESOLUTION|>--- conflicted
+++ resolved
@@ -71,14 +71,7 @@
 std::ostream& operator<<(std::ostream& os, const chemist::Nuclei& nukes) {
     using nucleus_t = typename chemist::Nuclei::value_type;
     for(auto i = 0; i < nukes.size(); i++) {
-<<<<<<< HEAD
         os << nukes[i] << std::endl;
-=======
-        nucleus_t ni(nukes[i].name(), nukes[i].Z(), nukes[i].mass(),
-                     nukes[i].x(), nukes[i].y(), nukes[i].z(),
-                     nukes[i].charge());
-        os << ni << std::endl;
->>>>>>> 4fcedf47
     }
     return os;
 }
