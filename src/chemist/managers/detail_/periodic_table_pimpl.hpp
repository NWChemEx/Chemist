/*
 * Copyright 2022 NWChemEx-Project
 *
 * Licensed under the Apache License, Version 2.0 (the "License");
 * you may not use this file except in compliance with the License.
 * You may obtain a copy of the License at
 *
 * http://www.apache.org/licenses/LICENSE-2.0
 *
 * Unless required by applicable law or agreed to in writing, software
 * distributed under the License is distributed on an "AS IS" BASIS,
 * WITHOUT WARRANTIES OR CONDITIONS OF ANY KIND, either express or implied.
 * See the License for the specific language governing permissions and
 * limitations under the License.
 */

#pragma once
#include "chemist/managers/periodic_table.hpp"
#include "utilities/containers/case_insensitive_map.hpp"

namespace chemist::detail_ {

/**
 * @brief PIMPL to hide details for the PeriodicTable class
 *
 * Atoms should be added to the PeriodicTable through the API defined by the
 * PeriodicTable class. That API redirects calls to this struct.
 */
struct PeriodicTablePIMPL {
    /// @name Forward typedefs from PeriodicTable
    ///@{
    using size_type    = typename PeriodicTable::size_type;
    using Z_list       = typename PeriodicTable::Z_list;
    using isotope_list = typename PeriodicTable::isotope_list;
    using atom_dm_t =
      typename PeriodicTable::atom_dm_t; // atomic density matrix reference
    ///@}

    /// Map of atomic numbers to Atom objects
    using atom_map = std::map<size_type, Atom>;

    /// Mapping atomic numbers to a map of mass numbers to Atom objects
    using isotope_map = std::map<size_type, atom_map>;

    /// Symbol to atomic number map
    using sym_map = utilities::CaseInsensitiveMap<size_type>;

    /// Symbol to atomic number map
    using atom_dm_map =
      std::map<size_type,
               atom_dm_t>; // map from atomic number to atomic density matrix

    /**
     * @name PeriodicTablePIMPL Public API
     *
     * @brief Functions comprising the public API of the PIMPL
     */
    ///@{

    /// Deep copy function
    std::unique_ptr<PeriodicTablePIMPL> clone() const {
        return std::make_unique<PeriodicTablePIMPL>(*this);
    }

    /**
     * @brief Add a new element to the periodic table with the abundance-
     *        weighted mass.
     *
     * @param[in] Z Atomic number
     * @param[in] atom Atom object
     *
     * @throws std::runtime_error If element already exists with the given
     *                            atomic number. Strong throw guarantee.
     * @throws ??? If std::map::emplace throws an exception. Strong throw
     *             guarantee.
     */
    void insert(size_type Z, const Atom& atom);

    /**
     * @brief Add an isotope for the given element
     *
     * @param[in] Z Atomic number of the element
     * @param[in] mass_number Mass number of the isotope
     * @param[in] isotope Atom object for the isotope
     *
     * @throws ??? If std::map::emplace throws an exception. Strong throw
     *             guarantee.
     * @throws std::out_of_range If an element with the given atomic number
     *                           does not exist. Strong throw guarantee.
     * @throws std::runtime_error Isotope with the given mass number already
     *                            exists. Strong throw guarantee.
     */
    void add_isotope(size_type Z, size_type mass_number, const Atom& isotope);

    /**
     * @brief Retrieves a list of mass numbers for isotopes of the element
     *
     * @param[in] Z Atomic number
     *
     * @return List of mass numbers for isotopes of the element specified by
     *         the given atomic number.
     *
     * @throw std::bad_alloc if there is insufficient memory to allocate the
     *                       list. Strong throw guarantee.
     * @throw std::out_of_range if element with given atomic number does not
     *                          exist. Strong throw guarantee.
     * @throw ??? If an exception occurs in std::vector::push_back. Strong
     *            throw guarantee.
     */

    /**
     * @brief Add a precalculated density matrix for the given element
     *
     * @param[in] Z Atomic number of the element
     * @param[in] atom_dm precalculated atomic density matrix
     *
     * @throw std::runtime_error density matrix already exists for this element.
     *                           Strong throw guarantee.
     * @throw ??? if std::map::operator[] throws an exception. Strong throw
     *            guarantee.
     */
    void add_atom_dm(size_type Z, const atom_dm_t& atom_dm);

    isotope_list isotopes(size_type Z) const;

    /**
     * @brief Get the highest atomic number in this instance.
     *
     * @return Highest atomic number in this instance
     *
     * @throw None No throw guarantee.
     */
    size_type max_Z() const noexcept { return m_max_Z; }

    /**
     * @brief Converts a given atomic symbol to an atomic number
     *
     * @param[in] sym Atomic symbol (case insensitive)
     *
     * @return Atomic number
     *
     * @throws std::out_of_range Unrecognized atomic symbol. Strong throw
     *                           guarantee.
     */
    size_type sym_2_Z(const std::string& sym) const;

    /**
     * @brief Get an Atom of the element specified
     *
     * @param[in] Z Atomic number
     *
     * @return Atom of the specified element
     */
    Atom get_atom(size_type Z) const;

    /**
     * @brief Get precalculated density matrix for the specified element
     *
     * @param[in] Z Atomic number
     *
     * @return The precalculated density matrix
     */

    atom_dm_t get_atom_dm(size_type Z) const;
    /**
     * @brief Get an isotope
     *
     * @param[in] Z Atomic number of isotope
     * @param[in] mass_num Mass number of isotope
     *
     * @return Atom object for specified Z and mass number
     *
     * @throw std::out_of_range if Atom with atomic number (Z) or mass number
     *                          is not present. Strong throw guarantee.
     */
    Atom get_isotope(size_type Z, size_type mass_num) const;
    ///@}

    /**
     * @name Comparison Operators
     *
     * @param[in] rhs PeriodicTablePIMPL on the right-hand side of the operator
     * @return Truth of comparison operator
     */
    ///@{
    bool operator==(const PeriodicTablePIMPL& rhs) const;
    bool operator!=(const PeriodicTablePIMPL& rhs) const;
    ///@}

    /**
     * @name PeriodicTable State
     *
     * @brief This section defines the state of the PeriodicTable class.
     */
    ///@{
    /// Map of atomic symbols to atomic numbers
    sym_map m_sym_2_Z;

    /// Map of atomic numbers to an abundance-weighted Atom
    atom_map m_atoms;

    /// Maps atomic numbers and mass numbers to an isotope Atom
    isotope_map m_isotopes;

    /// Maps atomic number to a density matrix
    atom_dm_map m_atom_dms;

    /// Highest atomic number (Z) of an Atom in this instance
    size_type m_max_Z;
    ///@}
};

inline void PeriodicTablePIMPL::insert(size_type Z, const Atom& atom) {
    if(m_atoms.count(Z))
        throw std::runtime_error("Element already exists with Z = " +
                                 std::to_string(Z));

    m_atoms.emplace(Z, std::move(atom));
    m_isotopes.emplace(Z, atom_map());

    // Update max Z and symbol to Z mappings
    if(Z > m_max_Z) m_max_Z = Z;
    m_sym_2_Z.emplace(atom.name(), Z);
}

inline void PeriodicTablePIMPL::add_isotope(size_type Z, size_type mass_number,
                                            const Atom& isotope) {
    // Check for valid element
    if(!m_isotopes.count(Z))
        throw std::runtime_error("Element does not exist with Z = " +
                                 std::to_string(Z));

    // Check if isotope already exists
    if(m_isotopes.at(Z).count(mass_number))
        throw std::runtime_error("Isotope Z = " + std::to_string(Z) +
                                 ", A = " + std::to_string(mass_number) +
                                 " already exists");

    m_isotopes.at(Z).emplace(mass_number, std::move(isotope));
}

inline void PeriodicTablePIMPL::add_atom_dm(size_type Z,
                                            const atom_dm_t& atom_dm) {
    // Check if atomic density matrix already exists
    if(m_atom_dms.count(Z))
        throw std::runtime_error("Atomic density matrix for Z = " +
                                 std::to_string(Z) + " already exists");

    m_atom_dms.emplace(Z, atom_dm);
}

inline typename PeriodicTablePIMPL::isotope_list PeriodicTablePIMPL::isotopes(
  size_type Z) const {
    if(!m_isotopes.count(Z))
        throw std::out_of_range("Element does not exist with Z = " +
                                std::to_string(Z));

    isotope_list list;

    for(const auto& [mass_number, atom] : m_isotopes.at(Z)) {
        list.push_back(mass_number);
    }

    return list;
}

inline typename PeriodicTablePIMPL::size_type PeriodicTablePIMPL::sym_2_Z(
  const std::string& sym) const {
    if(!m_sym_2_Z.count(sym))
        throw std::out_of_range("Unrecognized atomic symbol: " + sym);

    return m_sym_2_Z.at(sym);
}

inline Atom PeriodicTablePIMPL::get_atom(size_type Z) const {
    if(!m_atoms.count(Z))
        throw std::out_of_range("Element does not exist with Z = " +
                                std::to_string(Z));

    return m_atoms.at(Z);
}

<<<<<<< HEAD
inline typename PeriodicTablePIMPL::atom_dm_t PeriodicTablePIMPL::get_atom_dm(size_type Z) const {
=======
inline typename PeriodicTablePIMPL::elec_conf_t PeriodicTablePIMPL::get_atom_dm(
  size_type Z) const {
>>>>>>> 51c9b620
    if(!m_atom_dms.count(Z))
        throw std::out_of_range("Density matrix does not exist for Z = " +
                                std::to_string(Z));

    return m_atom_dms.at(Z);
}

inline Atom PeriodicTablePIMPL::get_isotope(size_type Z,
                                            size_type mass_num) const {
    if(!m_isotopes.count(Z))
        throw std::out_of_range("Element does not exist with Z = " +
                                std::to_string(Z));

    if(!m_isotopes.at(Z).count(mass_num))
        throw std::out_of_range("No isotope data for Z = " + std::to_string(Z) +
                                ", A = " + std::to_string(mass_num));

    return m_isotopes.at(Z).at(mass_num);
}

inline bool PeriodicTablePIMPL::operator==(
  const PeriodicTablePIMPL& rhs) const {
    return m_sym_2_Z == rhs.m_sym_2_Z && m_atoms == rhs.m_atoms &&
           m_isotopes == rhs.m_isotopes;
}

// inline bool PeriodicTablePIMPL::operator==(
//   const PeriodicTablePIMPL& rhs) const {
//     return m_sym_2_Z == rhs.m_sym_2_Z && m_atoms == rhs.m_atoms &&
//            m_isotopes == rhs.m_isotopes && m_atom_dms == rhs.m_atom_dms;
// } // necesseary?

inline bool PeriodicTablePIMPL::operator!=(
  const PeriodicTablePIMPL& rhs) const {
    return !(*this == rhs);
}

} // namespace chemist::detail_<|MERGE_RESOLUTION|>--- conflicted
+++ resolved
@@ -280,12 +280,7 @@
     return m_atoms.at(Z);
 }
 
-<<<<<<< HEAD
 inline typename PeriodicTablePIMPL::atom_dm_t PeriodicTablePIMPL::get_atom_dm(size_type Z) const {
-=======
-inline typename PeriodicTablePIMPL::elec_conf_t PeriodicTablePIMPL::get_atom_dm(
-  size_type Z) const {
->>>>>>> 51c9b620
     if(!m_atom_dms.count(Z))
         throw std::out_of_range("Density matrix does not exist for Z = " +
                                 std::to_string(Z));
