--- conflicted
+++ resolved
@@ -42,18 +42,12 @@
 iterator Molecule::end() noexcept { return pimpl_->end(); }
 const_iterator Molecule::end() const noexcept { return pimpl_->end(); }
 
-<<<<<<< HEAD
 void Molecule::hash(bphash::Hasher &h) const {
     h(charge(), multiplicity());
     for(const auto& x : *this) h(x);
 }
 
-} // namespace LibChemist
-
 std::ostream& operator<<(std::ostream& os, const LibChemist::Molecule& mol) {
-=======
-std::ostream& operator<<(std::ostream& os, const Molecule& mol) {
->>>>>>> 5944e93c
     for(const auto& ai : mol) os << ai << std::endl;
     return os;
 }
