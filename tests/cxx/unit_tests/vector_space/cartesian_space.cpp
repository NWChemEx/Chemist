--- conflicted
+++ resolved
@@ -29,13 +29,8 @@
         SECTION("Axes not set") {
             auto s = CartesianSpace(3);
             REQUIRE(s.size() == 3);
-<<<<<<< HEAD
 	    auto s_axis_lables = s.get_axis_label();
 	    REQUIRE(s_axis_lables == label_container{});
-=======
-            auto s_axis_lables = s.get_axis_label();
-            REQUIRE(*s_axis_lables == label_container{});
->>>>>>> 604477a5
         }
 
         SECTION("Axes set") {
@@ -43,7 +38,6 @@
             REQUIRE_THROWS(CartesianSpace(3, val.begin(), val.end()));
         }
 
-<<<<<<< HEAD
        SECTION("Copy constructor") {
            std::vector<std::string> val{"x", "y", "z"};
            auto s3_1 = CartesianSpace(3, val.begin(), val.end());
@@ -66,43 +60,23 @@
         auto s3_1 = CartesianSpace(3, val.begin(), val.end());
         auto ps3_2 = s3_1.clone();
         REQUIRE(ps3_2->size() == 3);
-
-=======
-        SECTION("Copy constructor") {
-            std::vector<std::string> val{"x", "y", "z"};
-            auto s3_1             = CartesianSpace(3, val.begin(), val.end());
-            auto s3_2             = CartesianSpace(s3_1);
-            auto s3_2_axis_lables = s3_2.get_axis_label();
-            REQUIRE((*s3_2_axis_lables)[1] == "y");
-        }
->>>>>>> 604477a5
     }
 
     SECTION("Accessors") {
         SECTION("Axis labels") {
             std::vector<std::string> val{"z", "x", "y", "z"};
-<<<<<<< HEAD
             auto s = CartesianSpace(4, val.begin(), val.end());
 	    auto s_axis_lables = s.get_axis_label();
             REQUIRE(s_axis_lables[0] == "z");
             REQUIRE(s_axis_lables[1] == "x");
             REQUIRE(s_axis_lables[2] == "y");
             REQUIRE(s_axis_lables[3] == "z");
-=======
-            auto s             = CartesianSpace(4, val.begin(), val.end());
-            auto s_axis_lables = s.get_axis_label();
-            REQUIRE((*s_axis_lables)[0] == "z");
-            REQUIRE((*s_axis_lables)[1] == "x");
-            REQUIRE((*s_axis_lables)[2] == "y");
-            REQUIRE((*s_axis_lables)[3] == "z");
->>>>>>> 604477a5
         }
 
         SECTION("Tensor labels") {
             std::vector<std::string> val{"xx", "yy", "zz", "xy", "yz", "zx"};
             auto s             = CartesianSpace(6, val.begin(), val.end());
             auto s_axis_lables = s.get_axis_label();
-<<<<<<< HEAD
             REQUIRE(s_axis_lables[0] == "xx");
             REQUIRE(s_axis_lables[1] == "yy");
             REQUIRE(s_axis_lables[2] == "zz");
@@ -131,14 +105,6 @@
 	    REQUIRE(ps3_2 == &moved);
             auto s3_2_axis_lables = ps3_2->get_axis_label();
             REQUIRE(s3_2_axis_lables[1] == "y");
-=======
-            REQUIRE((*s_axis_lables)[0] == "xx");
-            REQUIRE((*s_axis_lables)[1] == "yy");
-            REQUIRE((*s_axis_lables)[2] == "zz");
-            REQUIRE((*s_axis_lables)[3] == "xy");
-            REQUIRE((*s_axis_lables)[4] == "yz");
-            REQUIRE((*s_axis_lables)[5] == "zx");
->>>>>>> 604477a5
         }
     }
 
