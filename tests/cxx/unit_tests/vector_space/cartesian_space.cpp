/*
 * Copyright 2022 NWChemEx-Project
 *
 * Licensed under the Apache License, Version 2.0 (the "License");
 * you may not use this file except in compliance with the License.
 * You may obtain a copy of the License at
 *
 * http://www.apache.org/licenses/LICENSE-2.0
 *
 * Unless required by applicable law or agreed to in writing, software
 * distributed under the License is distributed on an "AS IS" BASIS,
 * WITHOUT WARRANTIES OR CONDITIONS OF ANY KIND, either express or implied.
 * See the License for the specific language governing permissions and
 * limitations under the License.
 */

#include <catch2/catch.hpp>
#include <chemist/vector_space/cartesian_space.hpp>
#include <string>

using namespace chemist;
using namespace chemist::vector_space;
using namespace Catch::Matchers;

TEST_CASE("CartesianSpace") {
    using label_container = std::vector<std::string>;
    label_container val_r3{"x", "y", "z"};
    label_container val_r4{"z", "x", "y", "z"};
    label_container val{"xx", "yy", "zz", "xy", "yz", "zx"};
    label_container val2{"x", "y"};
    label_container val3_2{"x", "y", "z1"};

    SECTION("CTors") {
        SECTION("Default") {
            const auto s = CartesianSpace();
            REQUIRE(s.size() == 0);
            REQUIRE_THROWS(s.label(0));
        }

        SECTION("Axes not set") {
            auto s = CartesianSpace(3);
            REQUIRE(s.size() == 3);
<<<<<<< HEAD
	    REQUIRE(s.label(0) == "");
	    REQUIRE(s.label(1) == "");
	    REQUIRE(s.label(2) == "");
        }

        SECTION("Axes set") {
	    auto s4 = CartesianSpace(4, val_r4.begin(), val_r4.end());
            REQUIRE(s4.label(0) == "z");
	    REQUIRE(s4.label(1) == "x");
	    REQUIRE(s4.label(2) == "y");
	    REQUIRE(s4.label(3) == "z");
=======
            REQUIRE(s.const_label(0) == "");
            REQUIRE(s.const_label(1) == "");
            REQUIRE(s.const_label(2) == "");
        }

        SECTION("Axes set") {
            auto s4 = CartesianSpace(4, val_r4.begin(), val_r4.end());
            REQUIRE(s4.const_label(0) == "z");
            REQUIRE(s4.const_label(1) == "x");
            REQUIRE(s4.const_label(2) == "y");
            REQUIRE(s4.const_label(3) == "z");
>>>>>>> 0974d0ce
            REQUIRE_THROWS(CartesianSpace(3, val_r4.begin(), val_r4.end()));
        }

        SECTION("Copy constructor") {
            auto s3_1 = CartesianSpace(3, val_r3.begin(), val_r3.end());
            auto s3_2 = CartesianSpace(s3_1);
<<<<<<< HEAD
	    for (int i=0;i<3;i++) {
                REQUIRE(s3_1.label(i) == s3_2.label(i));
	    }
=======
            for(int i = 0; i < 3; i++) {
                REQUIRE(s3_1.const_label(i) == s3_2.const_label(i));
            }
>>>>>>> 0974d0ce
        }

        SECTION("Move constructor") {
            auto s3_1 = CartesianSpace(3, val_r3.begin(), val_r3.end());
            auto s3_2 = CartesianSpace(std::move(s3_1));
<<<<<<< HEAD
	    REQUIRE(s3_2.label(0) == "x");
            REQUIRE(s3_2.label(1) == "y");
	    REQUIRE(s3_2.label(2) == "z");
        }
    }

    SECTION("Assignment") {
        SECTION("Copy assignment") {
            auto s3_1 = CartesianSpace(3, val_r3.begin(), val_r3.end());
            auto copy = CartesianSpace(3);
            auto ps3_2 = &(copy = s3_1);
            REQUIRE(ps3_2 == &copy);
            REQUIRE(ps3_2->label(0) == "x");
            REQUIRE(ps3_2->label(1) == "y");
            REQUIRE(ps3_2->label(2) == "z");
        }

        SECTION("Move assignment") {
            auto s3_1 = CartesianSpace(3, val_r3.begin(), val_r3.end());
            auto moved = CartesianSpace(3);
            auto ps3_2 = &(moved = std::move(s3_1));
            REQUIRE(ps3_2 == &moved);
            REQUIRE(ps3_2->label(0) == "x");
            REQUIRE(ps3_2->label(1) == "y");
            REQUIRE(ps3_2->label(2) == "z");
        }
=======
            REQUIRE(s3_2.const_label(0) == "x");
            REQUIRE(s3_2.const_label(1) == "y");
            REQUIRE(s3_2.const_label(2) == "z");
        }
    }

    SECTION("Clone") {
        auto s3_1  = CartesianSpace(3, val_r3.begin(), val_r3.end());
        auto ps3_2 = s3_1.clone();
        REQUIRE(ps3_2->size() == 3);
>>>>>>> 0974d0ce
    }

    SECTION("Accessors") {
        SECTION("Get one label") {
            auto s = CartesianSpace(4, val_r4.begin(), val_r4.end());
            REQUIRE(s.label(2) == "y");
        }

        SECTION("Get and set one label") {
            auto s     = CartesianSpace(4, val_r4.begin(), val_r4.end());
            s.label(3) = "not z";
            REQUIRE(s.label(3) == "not z");
        }

	SECTION("Cannot set labels in a constant object") {
            const auto& s = CartesianSpace(4, val_r4.begin(), val_r4.end());
	    s.label(3) = "not z";
            REQUIRE_FALSE(s.label(3) == "not z");
	}

        SECTION("Tensor labels") {
            auto s = CartesianSpace(6, val.begin(), val.end());
<<<<<<< HEAD
            REQUIRE(s.label(0) == "xx");
            REQUIRE(s.label(1) == "yy");
            REQUIRE(s.label(2) == "zz");
            REQUIRE(s.label(3) == "xy");
	    REQUIRE(s.label(4) == "yz");
	    REQUIRE(s.label(5) == "zx");
        }
    }

    SECTION("Clone") {
        auto s3_1 = CartesianSpace(3, val_r3.begin(), val_r3.end());
        auto ps3_2 = s3_1.clone();
	REQUIRE(ps3_2->equal(s3_1) == true);
=======
            REQUIRE(s.const_label(0) == "xx");
            REQUIRE(s.const_label(1) == "yy");
            REQUIRE(s.const_label(2) == "zz");
            REQUIRE(s.const_label(3) == "xy");
            REQUIRE(s.const_label(4) == "yz");
            REQUIRE(s.const_label(5) == "zx");
        }
    }

    SECTION("Assignment") {
        SECTION("Copy assignment") {
            auto s3_1  = CartesianSpace(3, val_r3.begin(), val_r3.end());
            auto copy  = CartesianSpace(3);
            auto ps3_2 = &(copy = s3_1);
            REQUIRE(ps3_2 == &copy);
            REQUIRE(ps3_2->const_label(0) == "x");
            REQUIRE(ps3_2->const_label(1) == "y");
            REQUIRE(ps3_2->const_label(2) == "z");
        }

        SECTION("Move assignment") {
            auto s3_1  = CartesianSpace(3, val_r3.begin(), val_r3.end());
            auto moved = CartesianSpace(3);
            auto ps3_2 = &(moved = std::move(s3_1));
            REQUIRE(ps3_2 == &moved);
            REQUIRE(ps3_2->const_label(0) == "x");
            REQUIRE(ps3_2->const_label(1) == "y");
            REQUIRE(ps3_2->const_label(2) == "z");
        }
>>>>>>> 0974d0ce
    }

    SECTION("Comparison") {
        SECTION("Axes not set") {
            auto s2_1 = CartesianSpace(2);
            auto s2_2 = CartesianSpace(2);
            auto s3   = CartesianSpace(3);
            REQUIRE(s2_1 == s2_2);
            REQUIRE_FALSE(s2_1 == s3);
        }

        SECTION("Axes set for one space") {
            auto s2_1 = CartesianSpace(2);
            auto s2_2 = CartesianSpace(2, val2.begin(), val2.end());
            auto s3_1 = CartesianSpace(3, val_r3.begin(), val_r3.end());
            auto s3_2 = CartesianSpace(3);
            REQUIRE_FALSE(s2_1 == s3_1);
            REQUIRE_FALSE(s2_1 == s2_2);
            REQUIRE_FALSE(s3_1 == s3_2);
        }

        SECTION("Axes set for both spaces") {
            auto s3_1 = CartesianSpace(3, val_r3.begin(), val_r3.end());
            auto s3_2 = CartesianSpace(3, val_r3.begin(), val_r3.end());
            auto s3_3 = CartesianSpace(3, val3_2.begin(), val3_2.end());
            REQUIRE(s3_1 == s3_2);
            REQUIRE_FALSE(s3_1 == s3_3);
        }

	SECTION("Operator !=") {
            auto s3_1 = CartesianSpace(3, val_r3.begin(), val_r3.end());
            auto s3_2 = CartesianSpace(3, val_r3.begin(), val_r3.end());
            auto s3_3 = CartesianSpace(3, val3_2.begin(), val3_2.end());
            REQUIRE_FALSE(s3_1 != s3_2);
            REQUIRE(s3_1 != s3_3);
        }
    }
}<|MERGE_RESOLUTION|>--- conflicted
+++ resolved
@@ -40,7 +40,6 @@
         SECTION("Axes not set") {
             auto s = CartesianSpace(3);
             REQUIRE(s.size() == 3);
-<<<<<<< HEAD
 	    REQUIRE(s.label(0) == "");
 	    REQUIRE(s.label(1) == "");
 	    REQUIRE(s.label(2) == "");
@@ -52,40 +51,20 @@
 	    REQUIRE(s4.label(1) == "x");
 	    REQUIRE(s4.label(2) == "y");
 	    REQUIRE(s4.label(3) == "z");
-=======
-            REQUIRE(s.const_label(0) == "");
-            REQUIRE(s.const_label(1) == "");
-            REQUIRE(s.const_label(2) == "");
-        }
-
-        SECTION("Axes set") {
-            auto s4 = CartesianSpace(4, val_r4.begin(), val_r4.end());
-            REQUIRE(s4.const_label(0) == "z");
-            REQUIRE(s4.const_label(1) == "x");
-            REQUIRE(s4.const_label(2) == "y");
-            REQUIRE(s4.const_label(3) == "z");
->>>>>>> 0974d0ce
             REQUIRE_THROWS(CartesianSpace(3, val_r4.begin(), val_r4.end()));
         }
 
         SECTION("Copy constructor") {
             auto s3_1 = CartesianSpace(3, val_r3.begin(), val_r3.end());
             auto s3_2 = CartesianSpace(s3_1);
-<<<<<<< HEAD
 	    for (int i=0;i<3;i++) {
                 REQUIRE(s3_1.label(i) == s3_2.label(i));
 	    }
-=======
-            for(int i = 0; i < 3; i++) {
-                REQUIRE(s3_1.const_label(i) == s3_2.const_label(i));
-            }
->>>>>>> 0974d0ce
         }
 
         SECTION("Move constructor") {
             auto s3_1 = CartesianSpace(3, val_r3.begin(), val_r3.end());
             auto s3_2 = CartesianSpace(std::move(s3_1));
-<<<<<<< HEAD
 	    REQUIRE(s3_2.label(0) == "x");
             REQUIRE(s3_2.label(1) == "y");
 	    REQUIRE(s3_2.label(2) == "z");
@@ -112,18 +91,6 @@
             REQUIRE(ps3_2->label(1) == "y");
             REQUIRE(ps3_2->label(2) == "z");
         }
-=======
-            REQUIRE(s3_2.const_label(0) == "x");
-            REQUIRE(s3_2.const_label(1) == "y");
-            REQUIRE(s3_2.const_label(2) == "z");
-        }
-    }
-
-    SECTION("Clone") {
-        auto s3_1  = CartesianSpace(3, val_r3.begin(), val_r3.end());
-        auto ps3_2 = s3_1.clone();
-        REQUIRE(ps3_2->size() == 3);
->>>>>>> 0974d0ce
     }
 
     SECTION("Accessors") {
@@ -146,7 +113,6 @@
 
         SECTION("Tensor labels") {
             auto s = CartesianSpace(6, val.begin(), val.end());
-<<<<<<< HEAD
             REQUIRE(s.label(0) == "xx");
             REQUIRE(s.label(1) == "yy");
             REQUIRE(s.label(2) == "zz");
@@ -160,37 +126,6 @@
         auto s3_1 = CartesianSpace(3, val_r3.begin(), val_r3.end());
         auto ps3_2 = s3_1.clone();
 	REQUIRE(ps3_2->equal(s3_1) == true);
-=======
-            REQUIRE(s.const_label(0) == "xx");
-            REQUIRE(s.const_label(1) == "yy");
-            REQUIRE(s.const_label(2) == "zz");
-            REQUIRE(s.const_label(3) == "xy");
-            REQUIRE(s.const_label(4) == "yz");
-            REQUIRE(s.const_label(5) == "zx");
-        }
-    }
-
-    SECTION("Assignment") {
-        SECTION("Copy assignment") {
-            auto s3_1  = CartesianSpace(3, val_r3.begin(), val_r3.end());
-            auto copy  = CartesianSpace(3);
-            auto ps3_2 = &(copy = s3_1);
-            REQUIRE(ps3_2 == &copy);
-            REQUIRE(ps3_2->const_label(0) == "x");
-            REQUIRE(ps3_2->const_label(1) == "y");
-            REQUIRE(ps3_2->const_label(2) == "z");
-        }
-
-        SECTION("Move assignment") {
-            auto s3_1  = CartesianSpace(3, val_r3.begin(), val_r3.end());
-            auto moved = CartesianSpace(3);
-            auto ps3_2 = &(moved = std::move(s3_1));
-            REQUIRE(ps3_2 == &moved);
-            REQUIRE(ps3_2->const_label(0) == "x");
-            REQUIRE(ps3_2->const_label(1) == "y");
-            REQUIRE(ps3_2->const_label(2) == "z");
-        }
->>>>>>> 0974d0ce
     }
 
     SECTION("Comparison") {
