<<<<<<< HEAD
#include "../../sparse_map/test_sparse_map.hpp"
#include "libchemist/tensor/detail_/sparse_map_to_shape.hpp"
#include "libchemist/tensor/tensor.hpp"

using namespace libchemist::tensor::detail_;

namespace {

// Code factorization for converting the correct values into a shape object
auto il2shape(const TA::TiledRange& tr, std::initializer_list<float> il) {
    using scalar_type = float;
    using tensor_type = TA::Tensor<scalar_type>;
    using shape_type  = TA::SparseShape<scalar_type>;

    tensor_type corr_tensor(tr.elements_range(), il.begin());
    return shape_type(corr_tensor, tr);
}

} // namespace

TEST_CASE("sparse_map_to_shape") {
    using index_type      = libchemist::sparse_map::ElementIndex;
    using sparse_map_type = libchemist::sparse_map::SparseMapEE;
    using tr1_type        = TA::TiledRange1;
    using tr_type         = TA::TiledRange;

    auto [i0, i1, i2, i3, i4] = testing::make_indices<index_type, 1>();
    auto max                  = std::numeric_limits<float>::max();

    SECTION("Matrix") {
        sparse_map_type sm{
          {i0, {i2, i3}}, {i1, {i1}}, {i2, {i0, i3}}, {i3, {i0, i1}}};
        tr_type tr{tr1_type{0, 1, 2, 3, 4}, tr1_type{0, 1, 2, 3, 4}};

        SECTION("Same order") {
            idx2mode_type idx2mode{0, 1};
            auto shape = sparse_map_to_shape(sm, idx2mode, tr);
            auto corr  = il2shape(tr, {0.0, 0.0, max, max, 0.0, max, 0.0, 0.0,
                                      max, 0.0, 0.0, max, max, max, 0.0, 0.0});
            REQUIRE(shape == corr);
        }

        SECTION("Transposed") {
            idx2mode_type idx2mode{1, 0};
            auto shape = sparse_map_to_shape(sm, idx2mode, tr);
            auto corr  = il2shape(tr, {0.0, 0.0, max, max, 0.0, max, 0.0, max,
                                      max, 0.0, 0.0, 0.0, max, 0.0, max, 0.0});
            REQUIRE(shape == corr);
        }
    }

    SECTION("Tensor") {
        auto [i00, i01, i10, i11] = testing::make_indices<index_type, 2>();

        SECTION("Ind rank 1, Dep rank 2") {
            sparse_map_type sm{{i0, {i00, i10}}, {i1, {i00, i01}}, {i2, {i11}}};
            tr1_type tr03{0, 1, 2, 3}, tr02{0, 1, 2};
            tr_type tr{tr03, tr02, tr02};

            SECTION("Same order") {
                idx2mode_type idx2mode{0, 1, 2};
                auto shape = sparse_map_to_shape(sm, idx2mode, tr);
                auto corr  = il2shape(tr, {max, 0.0, max, 0.0, max, max, 0.0,
                                          0.0, 0.0, 0.0, 0.0, max});
                REQUIRE(shape == corr);
            }

            SECTION("Different order") {
                idx2mode_type idx2mode{0, 2, 1};
                auto shape = sparse_map_to_shape(sm, idx2mode, tr);
                auto corr  = il2shape(tr, {max, max, 0.0, 0.0, max, 0.0, max,
                                          0.0, 0.0, 0.0, 0.0, max});
                REQUIRE(shape == corr);
            }
        }

        SECTION("Ind rank 2, Dep rank 1") {
            sparse_map_type sm{
              {i00, {i1, i2}}, {i01, {i0, i3}}, {i10, {i1}}, {i11, {i0, i3}}};
            tr1_type tr02{0, 1, 2}, tr04{0, 1, 2, 3, 4};
            tr_type tr{tr02, tr02, tr04};

            SECTION("Same order") {
                idx2mode_type idx2mode{0, 1, 2};
                auto shape = sparse_map_to_shape(sm, idx2mode, tr);
                auto corr =
                  il2shape(tr, {0.0, max, max, 0.0, max, 0.0, 0.0, max, 0.0,
                                max, 0.0, 0.0, max, 0.0, 0.0, max});
                REQUIRE(shape == corr);
            }

            SECTION("Different order") {
                idx2mode_type idx2mode{1, 0, 2};
                auto shape = sparse_map_to_shape(sm, idx2mode, tr);
                auto corr =
                  il2shape(tr, {0.0, max, max, 0.0, 0.0, max, 0.0, 0.0, max,
                                0.0, 0.0, max, max, 0.0, 0.0, max});
                REQUIRE(shape == corr);
            }
        }
    }

    SECTION("Throws if SparseMap is inconsistent with mode map") {
        sparse_map_type sm{{i0, {i1}}};
        tr_type tr{tr1_type{0, 4}, tr1_type{0, 6}};
        idx2mode_type idx2mode{0, 1, 3};
        REQUIRE_THROWS_AS(sparse_map_to_shape(sm, idx2mode, tr),
                          std::runtime_error);
    }

    SECTION("Throws if SparseMap is inconsistent with tiled range") {
        sparse_map_type sm{{i0, {i1}}};
        tr_type tr{tr1_type{0, 4}, tr1_type{0, 6}, tr1_type{0, 7}};
        idx2mode_type idx2mode{0, 1};
        REQUIRE_THROWS_AS(sparse_map_to_shape(sm, idx2mode, tr),
                          std::runtime_error);
    }

    SECTION("Throws if idx2mode maps to a mode out of range") {
        sparse_map_type sm{{i0, {i1}}};
        tr_type tr{tr1_type{0, 4}, tr1_type{0, 6}};
        idx2mode_type idx2mode{0, 3};
        REQUIRE_THROWS_AS(sparse_map_to_shape(sm, idx2mode, tr),
                          std::runtime_error);
    }
}
=======
// #include "../../sparse_map/test_sparse_map.hpp"
// #include "chemist/tensor/detail_/sparse_map_to_shape.hpp"
// #include "chemist/tensor/tensor.hpp"

// using namespace chemist::tensor::detail_;

// namespace {

// // Code factorization for converting the correct values into a shape object
// auto il2shape(const TA::TiledRange& tr, std::initializer_list<double> il) {
//     using scalar_type = double;
//     using tensor_type = TA::Tensor<scalar_type>;
//     using shape_type  = TA::SparseShape<scalar_type>;

//     tensor_type corr_tensor(tr.elements_range(), il.begin());
//     return shape_type(corr_tensor, tr);
// }

// } // namespace

// TEST_CASE("sparse_map_to_shape") {
//     using index_type      = chemist::sparse_map::ElementIndex;
//     using sparse_map_type = chemist::sparse_map::SparseMapEE;
//     using tr1_type        = TA::TiledRange1;
//     using tr_type         = TA::TiledRange;

//     auto [i0, i1, i2, i3, i4] = testing::make_indices<index_type, 1>();
//     auto max                  = std::numeric_limits<double>::max();

//     SECTION("Matrix") {
//         sparse_map_type sm{
//           {i0, {i2, i3}}, {i1, {i1}}, {i2, {i0, i3}}, {i3, {i0, i1}}};
//         tr_type tr{tr1_type{0, 1, 2, 3, 4}, tr1_type{0, 1, 2, 3, 4}};

//         SECTION("Same order") {
//             idx2mode_type idx2mode{0, 1};
//             auto shape = sparse_map_to_shape(sm, idx2mode, tr);
//             auto corr  = il2shape(tr, {0.0, 0.0, max, max, 0.0, max, 0.0,
//             0.0,
//                                       max, 0.0, 0.0, max, max, max, 0.0,
//                                       0.0});
//             REQUIRE(shape == corr);
//         }

//         SECTION("Transposed") {
//             idx2mode_type idx2mode{1, 0};
//             auto shape = sparse_map_to_shape(sm, idx2mode, tr);
//             auto corr  = il2shape(tr, {0.0, 0.0, max, max, 0.0, max, 0.0,
//             max,
//                                       max, 0.0, 0.0, 0.0, max, 0.0, max,
//                                       0.0});
//             REQUIRE(shape == corr);
//         }
//     }

//     SECTION("Tensor") {
//         auto [i00, i01, i10, i11] = testing::make_indices<index_type, 2>();

//         SECTION("Ind rank 1, Dep rank 2") {
//             sparse_map_type sm{{i0, {i00, i10}}, {i1, {i00, i01}}, {i2,
//             {i11}}}; tr1_type tr03{0, 1, 2, 3}, tr02{0, 1, 2}; tr_type
//             tr{tr03, tr02, tr02};

//             SECTION("Same order") {
//                 idx2mode_type idx2mode{0, 1, 2};
//                 auto shape = sparse_map_to_shape(sm, idx2mode, tr);
//                 auto corr  = il2shape(tr, {max, 0.0, max, 0.0, max, max, 0.0,
//                                           0.0, 0.0, 0.0, 0.0, max});
//                 REQUIRE(shape == corr);
//             }

//             SECTION("Different order") {
//                 idx2mode_type idx2mode{0, 2, 1};
//                 auto shape = sparse_map_to_shape(sm, idx2mode, tr);
//                 auto corr  = il2shape(tr, {max, max, 0.0, 0.0, max, 0.0, max,
//                                           0.0, 0.0, 0.0, 0.0, max});
//                 REQUIRE(shape == corr);
//             }
//         }

//         SECTION("Ind rank 2, Dep rank 1") {
//             sparse_map_type sm{
//               {i00, {i1, i2}}, {i01, {i0, i3}}, {i10, {i1}}, {i11, {i0,
//               i3}}};
//             tr1_type tr02{0, 1, 2}, tr04{0, 1, 2, 3, 4};
//             tr_type tr{tr02, tr02, tr04};

//             SECTION("Same order") {
//                 idx2mode_type idx2mode{0, 1, 2};
//                 auto shape = sparse_map_to_shape(sm, idx2mode, tr);
//                 auto corr =
//                   il2shape(tr, {0.0, max, max, 0.0, max, 0.0, 0.0, max, 0.0,
//                                 max, 0.0, 0.0, max, 0.0, 0.0, max});
//                 REQUIRE(shape == corr);
//             }

//             SECTION("Different order") {
//                 idx2mode_type idx2mode{1, 0, 2};
//                 auto shape = sparse_map_to_shape(sm, idx2mode, tr);
//                 auto corr =
//                   il2shape(tr, {0.0, max, max, 0.0, 0.0, max, 0.0, 0.0, max,
//                                 0.0, 0.0, max, max, 0.0, 0.0, max});
//                 REQUIRE(shape == corr);
//             }
//         }
//     }

//     SECTION("Throws if SparseMap is inconsistent with mode map") {
//         sparse_map_type sm{{i0, {i1}}};
//         tr_type tr{tr1_type{0, 4}, tr1_type{0, 6}};
//         idx2mode_type idx2mode{0, 1, 3};
//         REQUIRE_THROWS_AS(sparse_map_to_shape(sm, idx2mode, tr),
//                           std::runtime_error);
//     }

//     SECTION("Throws if SparseMap is inconsistent with tiled range") {
//         sparse_map_type sm{{i0, {i1}}};
//         tr_type tr{tr1_type{0, 4}, tr1_type{0, 6}, tr1_type{0, 7}};
//         idx2mode_type idx2mode{0, 1};
//         REQUIRE_THROWS_AS(sparse_map_to_shape(sm, idx2mode, tr),
//                           std::runtime_error);
//     }

//     SECTION("Throws if idx2mode maps to a mode out of range") {
//         sparse_map_type sm{{i0, {i1}}};
//         tr_type tr{tr1_type{0, 4}, tr1_type{0, 6}};
//         idx2mode_type idx2mode{0, 3};
//         REQUIRE_THROWS_AS(sparse_map_to_shape(sm, idx2mode, tr),
//                           std::runtime_error);
//     }
// }
>>>>>>> eee31b9b
<|MERGE_RESOLUTION|>--- conflicted
+++ resolved
@@ -1,9 +1,8 @@
-<<<<<<< HEAD
 #include "../../sparse_map/test_sparse_map.hpp"
-#include "libchemist/tensor/detail_/sparse_map_to_shape.hpp"
-#include "libchemist/tensor/tensor.hpp"
+#include "chemist/tensor/detail_/sparse_map_to_shape.hpp"
+#include "chemist/tensor/tensor.hpp"
 
-using namespace libchemist::tensor::detail_;
+using namespace chemist::tensor::detail_;
 
 namespace {
 
@@ -20,8 +19,8 @@
 } // namespace
 
 TEST_CASE("sparse_map_to_shape") {
-    using index_type      = libchemist::sparse_map::ElementIndex;
-    using sparse_map_type = libchemist::sparse_map::SparseMapEE;
+    using index_type      = chemist::sparse_map::ElementIndex;
+    using sparse_map_type = chemist::sparse_map::SparseMapEE;
     using tr1_type        = TA::TiledRange1;
     using tr_type         = TA::TiledRange;
 
@@ -124,137 +123,4 @@
         REQUIRE_THROWS_AS(sparse_map_to_shape(sm, idx2mode, tr),
                           std::runtime_error);
     }
-}
-=======
-// #include "../../sparse_map/test_sparse_map.hpp"
-// #include "chemist/tensor/detail_/sparse_map_to_shape.hpp"
-// #include "chemist/tensor/tensor.hpp"
-
-// using namespace chemist::tensor::detail_;
-
-// namespace {
-
-// // Code factorization for converting the correct values into a shape object
-// auto il2shape(const TA::TiledRange& tr, std::initializer_list<double> il) {
-//     using scalar_type = double;
-//     using tensor_type = TA::Tensor<scalar_type>;
-//     using shape_type  = TA::SparseShape<scalar_type>;
-
-//     tensor_type corr_tensor(tr.elements_range(), il.begin());
-//     return shape_type(corr_tensor, tr);
-// }
-
-// } // namespace
-
-// TEST_CASE("sparse_map_to_shape") {
-//     using index_type      = chemist::sparse_map::ElementIndex;
-//     using sparse_map_type = chemist::sparse_map::SparseMapEE;
-//     using tr1_type        = TA::TiledRange1;
-//     using tr_type         = TA::TiledRange;
-
-//     auto [i0, i1, i2, i3, i4] = testing::make_indices<index_type, 1>();
-//     auto max                  = std::numeric_limits<double>::max();
-
-//     SECTION("Matrix") {
-//         sparse_map_type sm{
-//           {i0, {i2, i3}}, {i1, {i1}}, {i2, {i0, i3}}, {i3, {i0, i1}}};
-//         tr_type tr{tr1_type{0, 1, 2, 3, 4}, tr1_type{0, 1, 2, 3, 4}};
-
-//         SECTION("Same order") {
-//             idx2mode_type idx2mode{0, 1};
-//             auto shape = sparse_map_to_shape(sm, idx2mode, tr);
-//             auto corr  = il2shape(tr, {0.0, 0.0, max, max, 0.0, max, 0.0,
-//             0.0,
-//                                       max, 0.0, 0.0, max, max, max, 0.0,
-//                                       0.0});
-//             REQUIRE(shape == corr);
-//         }
-
-//         SECTION("Transposed") {
-//             idx2mode_type idx2mode{1, 0};
-//             auto shape = sparse_map_to_shape(sm, idx2mode, tr);
-//             auto corr  = il2shape(tr, {0.0, 0.0, max, max, 0.0, max, 0.0,
-//             max,
-//                                       max, 0.0, 0.0, 0.0, max, 0.0, max,
-//                                       0.0});
-//             REQUIRE(shape == corr);
-//         }
-//     }
-
-//     SECTION("Tensor") {
-//         auto [i00, i01, i10, i11] = testing::make_indices<index_type, 2>();
-
-//         SECTION("Ind rank 1, Dep rank 2") {
-//             sparse_map_type sm{{i0, {i00, i10}}, {i1, {i00, i01}}, {i2,
-//             {i11}}}; tr1_type tr03{0, 1, 2, 3}, tr02{0, 1, 2}; tr_type
-//             tr{tr03, tr02, tr02};
-
-//             SECTION("Same order") {
-//                 idx2mode_type idx2mode{0, 1, 2};
-//                 auto shape = sparse_map_to_shape(sm, idx2mode, tr);
-//                 auto corr  = il2shape(tr, {max, 0.0, max, 0.0, max, max, 0.0,
-//                                           0.0, 0.0, 0.0, 0.0, max});
-//                 REQUIRE(shape == corr);
-//             }
-
-//             SECTION("Different order") {
-//                 idx2mode_type idx2mode{0, 2, 1};
-//                 auto shape = sparse_map_to_shape(sm, idx2mode, tr);
-//                 auto corr  = il2shape(tr, {max, max, 0.0, 0.0, max, 0.0, max,
-//                                           0.0, 0.0, 0.0, 0.0, max});
-//                 REQUIRE(shape == corr);
-//             }
-//         }
-
-//         SECTION("Ind rank 2, Dep rank 1") {
-//             sparse_map_type sm{
-//               {i00, {i1, i2}}, {i01, {i0, i3}}, {i10, {i1}}, {i11, {i0,
-//               i3}}};
-//             tr1_type tr02{0, 1, 2}, tr04{0, 1, 2, 3, 4};
-//             tr_type tr{tr02, tr02, tr04};
-
-//             SECTION("Same order") {
-//                 idx2mode_type idx2mode{0, 1, 2};
-//                 auto shape = sparse_map_to_shape(sm, idx2mode, tr);
-//                 auto corr =
-//                   il2shape(tr, {0.0, max, max, 0.0, max, 0.0, 0.0, max, 0.0,
-//                                 max, 0.0, 0.0, max, 0.0, 0.0, max});
-//                 REQUIRE(shape == corr);
-//             }
-
-//             SECTION("Different order") {
-//                 idx2mode_type idx2mode{1, 0, 2};
-//                 auto shape = sparse_map_to_shape(sm, idx2mode, tr);
-//                 auto corr =
-//                   il2shape(tr, {0.0, max, max, 0.0, 0.0, max, 0.0, 0.0, max,
-//                                 0.0, 0.0, max, max, 0.0, 0.0, max});
-//                 REQUIRE(shape == corr);
-//             }
-//         }
-//     }
-
-//     SECTION("Throws if SparseMap is inconsistent with mode map") {
-//         sparse_map_type sm{{i0, {i1}}};
-//         tr_type tr{tr1_type{0, 4}, tr1_type{0, 6}};
-//         idx2mode_type idx2mode{0, 1, 3};
-//         REQUIRE_THROWS_AS(sparse_map_to_shape(sm, idx2mode, tr),
-//                           std::runtime_error);
-//     }
-
-//     SECTION("Throws if SparseMap is inconsistent with tiled range") {
-//         sparse_map_type sm{{i0, {i1}}};
-//         tr_type tr{tr1_type{0, 4}, tr1_type{0, 6}, tr1_type{0, 7}};
-//         idx2mode_type idx2mode{0, 1};
-//         REQUIRE_THROWS_AS(sparse_map_to_shape(sm, idx2mode, tr),
-//                           std::runtime_error);
-//     }
-
-//     SECTION("Throws if idx2mode maps to a mode out of range") {
-//         sparse_map_type sm{{i0, {i1}}};
-//         tr_type tr{tr1_type{0, 4}, tr1_type{0, 6}};
-//         idx2mode_type idx2mode{0, 3};
-//         REQUIRE_THROWS_AS(sparse_map_to_shape(sm, idx2mode, tr),
-//                           std::runtime_error);
-//     }
-// }
->>>>>>> eee31b9b
+}