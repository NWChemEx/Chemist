--- conflicted
+++ resolved
@@ -21,15 +21,9 @@
 
     SECTION("Typedefs") {
         SECTION("variant_type") {
-<<<<<<< HEAD
-            using vtype = typename TWrapper::variant_type;
-            using corr  = tensor_variant_t;
-            STATIC_REQUIRE(std::is_same_v<vtype, corr>);
-=======
             using type = typename TWrapper::variant_type;
             using corr = libchemist::tensor::type::tensor_variant;
             STATIC_REQUIRE(std::is_same_v<type, corr>);
->>>>>>> 4d522daa
         }
         SECTION("annotation_type") {
             using type = typename TWrapper::annotation_type;
@@ -165,13 +159,8 @@
 
     SECTION("Typedefs") {
         SECTION("variant_type") {
-<<<<<<< HEAD
-            using corr = tot_variant_t;
-            using type = typename TWrapper::variant_type;
-=======
             using type = typename TWrapper::variant_type;
             using corr = variant_type;
->>>>>>> 4d522daa
             STATIC_REQUIRE(std::is_same_v<type, corr>);
         }
         SECTION("annotation_type") {
