/*
 * Copyright 2022 NWChemEx-Project
 *
 * Licensed under the Apache License, Version 2.0 (the "License");
 * you may not use this file except in compliance with the License.
 * You may obtain a copy of the License at
 *
 * http://www.apache.org/licenses/LICENSE-2.0
 *
 * Unless required by applicable law or agreed to in writing, software
 * distributed under the License is distributed on an "AS IS" BASIS,
 * WITHOUT WARRANTIES OR CONDITIONS OF ANY KIND, either express or implied.
 * See the License for the specific language governing permissions and
 * limitations under the License.
 */

#include "chemist/managers/periodic_table.hpp"
#include <catch2/catch.hpp>
#include <string>

using namespace chemist;

using Catch::Matchers::Message;

inline void load_elements(PeriodicTable& pt) {
    pt.insert(0, Atom(0ul, 0.0, "Ez"));

    pt.insert(1, Atom(1ul, 1837.4260218693814, "H"));
    pt.add_isotope(1, 1, Atom(1ul, 1837.1526472934618, "H"));
    pt.add_isotope(1, 2, Atom(1ul, 3671.4829413173247, "H"));
<<<<<<< HEAD
=======
    pt.add_atom_dm(1, {0.18269721, 0.28443345, 0.28443345,
                       0.44282224}); // add precalculated density matrix with
                                     // the basis set 6-31G for H
>>>>>>> aa8212ab

    pt.insert(2, Atom(2ul, 7296.297100609073, "He"));
    pt.add_isotope(2, 3, Atom(2ul, 5497.885121445487, "He"));
    pt.add_isotope(2, 4, Atom(2ul, 7296.299386693523, "He"));
}

TEST_CASE("PeriodicTable Copy/Move") {
    PeriodicTable pt;
    load_elements(pt);

    SECTION("Copy Ctor") {
        PeriodicTable pt2(pt);

        REQUIRE(pt == pt2);
    }

    SECTION("Move Ctor") {
        PeriodicTable pt2(std::move(pt));
        PeriodicTable corr;
        std::string msg = "PIMPL is not set";

        load_elements(corr);

        // Compare to copy with same data values
        REQUIRE(pt2 == corr);

        // pt should no longer have a PIMPL, and will throw
        REQUIRE_THROWS_MATCHES(pt == pt2, std::runtime_error, Message(msg));
    }

    SECTION("Copy Assignment") {
        PeriodicTable pt2;

        pt2 = pt;

        REQUIRE(pt == pt2);
    }

    SECTION("Move Assignment") {
        PeriodicTable pt2;
        PeriodicTable corr;
        std::string msg = "PIMPL is not set";

        load_elements(corr);

        pt2 = std::move(pt);

        // Compare to copy with same data values
        REQUIRE(pt2 == corr);

        // pt should no longer have a PIMPL, and will throw
        REQUIRE_THROWS_MATCHES(pt == pt2, std::runtime_error, Message(msg));
    }
}

TEST_CASE("PeriodicTable Comparison") {
    PeriodicTable pt;
    PeriodicTable pt2;

    SECTION("Blank equivalence") {
        std::string msg = "PIMPL is not set";

        // Empty PeriodicTables; same object
        REQUIRE_THROWS_MATCHES(pt == pt, std::runtime_error, Message(msg));
        REQUIRE_THROWS_MATCHES(pt2 == pt2, std::runtime_error, Message(msg));

        // Empty PeriodicTables; different objects
        REQUIRE_THROWS_MATCHES(pt == pt2, std::runtime_error, Message(msg));
        REQUIRE_THROWS_MATCHES(pt2 == pt, std::runtime_error, Message(msg));
    }

    SECTION("Filled and blank") {
        std::string msg = "PIMPL is not set";

        load_elements(pt2);

        REQUIRE_THROWS_MATCHES(pt != pt2, std::runtime_error, Message(msg));
        REQUIRE_THROWS_MATCHES(pt2 != pt, std::runtime_error, Message(msg));
    }

    SECTION("Filled with same data") {
        load_elements(pt);
        load_elements(pt2);

        // Filled PeriodicTables; same object
        REQUIRE(pt == pt);
        REQUIRE(pt2 == pt2);

        // Filled PeriodicTables; different objects
        REQUIRE(pt == pt2);
        REQUIRE(pt2 == pt);
    }

    SECTION("Filled with different elements") {
        load_elements(pt);
        pt2.insert(0, Atom(0ul, 0.0, "Ez"));

        REQUIRE(pt != pt2);
        REQUIRE(pt2 != pt);
    }

    SECTION("Filled with same element; different isotopes") {
        pt.insert(1, Atom(1ul, 1837.4260218693814, "H"));
        pt.add_isotope(1, 1, Atom(1ul, 1837.1526472934618, "H"));

        pt2.insert(1, Atom(1ul, 1837.4260218693814, "H"));
        pt2.add_isotope(1, 2, Atom(1ul, 3671.4829413173247, "H"));

        REQUIRE(pt != pt2);
        REQUIRE(pt2 != pt);
    }

    SECTION("Filled with different density matrices") {
        load_elements(pt);
        load_elements(pt2);
<<<<<<< HEAD
        pt.add_atom_dm(3, {1.0, 1.0, 1.0, 1.0});
=======
        const std::vector<double>& vec_t{1.0, 1.0, 1.0, 1.0};
        // pt.add_atom_dm(3, {1.0, 1.0, 1.0, 1.0});
        pt.add_atom_dm(3, vec_t);
>>>>>>> aa8212ab

        REQUIRE(pt != pt2);
        REQUIRE(pt2 != pt);
    }
}

TEST_CASE("PeriodicTable::insert") {
    PeriodicTable pt;
    load_elements(pt);

    SECTION("Repeat elements") {
        // Element with no isotopes
        REQUIRE_THROWS_MATCHES(pt.insert(0, Atom(0ul, 0.0, "Ez")),
                               std::runtime_error,
                               Message("Element already exists with Z = 0"));
        // Element with isotopes
        REQUIRE_THROWS_MATCHES(pt.insert(1, Atom(1ul, 1837.4260218693814, "H")),
                               std::runtime_error,
                               Message("Element already exists with Z = 1"));
    }
}

TEST_CASE("PeriodicTable::add_isotope") {
    PeriodicTable pt;
    load_elements(pt);

    SECTION("Repeat isotopes") {
        REQUIRE_THROWS_MATCHES(
          pt.add_isotope(1, 1, Atom(1ul, 1837.1526472934618, "H")),
          std::runtime_error, Message("Isotope Z = 1, A = 1 already exists"));
    }

    SECTION("No element") {
        REQUIRE_THROWS_MATCHES(
          pt.add_isotope(3, 6, Atom(3ul, 10964.898253742283, "Li")),
          std::runtime_error, Message("Element does not exist with Z = 3"));
    }
}

TEST_CASE("PeriodicTable::sym_2_Z") {
    PeriodicTable pt;
    load_elements(pt);

    SECTION("No element") {
        REQUIRE_THROWS_MATCHES(pt.sym_2_Z("Li"), std::out_of_range,
                               Message("Unrecognized atomic symbol: Li"));
    }

    SECTION("Correct usage") {
        PeriodicTable::size_type corr = 2;

        REQUIRE(corr == pt.sym_2_Z("He"));

        // Ensure case insensitivity
        REQUIRE(corr == pt.sym_2_Z("HE"));
        REQUIRE(corr == pt.sym_2_Z("he"));
    }
}

TEST_CASE("PeriodicTable::isotopes") {
    PeriodicTable pt;
    load_elements(pt);

    SECTION("No element") {
        REQUIRE_THROWS_MATCHES(pt.isotopes(3), std::out_of_range,
                               Message("Element does not exist with Z = 3"));
    }

    SECTION("No isotopes") {
        auto corr = PeriodicTable::isotope_list();

        REQUIRE(corr == pt.isotopes(0));
    }

    SECTION("Isotopes exist") {
        auto corr = PeriodicTable::isotope_list{1, 2};

        REQUIRE(corr == pt.isotopes(1));
    }
}

TEST_CASE("PeriodicTable::get_atom") {
    PeriodicTable pt;
    load_elements(pt);

    SECTION("No element") {
        REQUIRE_THROWS_MATCHES(pt.get_atom(3), std::out_of_range,
                               Message("Element does not exist with Z = 3"));
    }

    SECTION("Element exists") {
        auto corr = Atom(0ul, 0.0, "Ez");

        REQUIRE(corr == pt.get_atom(0));
    }
}

TEST_CASE("PeriodicTable::get_atom_dm") {
    PeriodicTable pt;
    load_elements(pt);
    pt.add_atom_dm(1, {0.18269721, 0.28443345, 0.28443345, 0.44282224}); // add precalculated density matrix with the basis set 6-31G for H
    pt.add_atom_dm(2, {0.70112023, 0.60816932, 0.60816932, 0.52754136}); // add precalculated density matrix with the basis set 6-31G for He

    SECTION("No density matrix") {
        REQUIRE_THROWS_MATCHES(
          pt.get_atom_dm(3), std::out_of_range,
          Message("Density matrix does not exist for Z = 3"));
    }

    SECTION("Add existing density matrix") {
        REQUIRE_THROWS_MATCHES(
          pt.add_atom_dm(1, {1.0, 1.0, 1.0, 1.0}), std::runtime_error,
          Message("Atomic density matrix for Z = 1 already exists"));
    }

    SECTION("Density matrix exists 1") {
        PeriodicTable::atom_dm_t corr = {0.18269721, 0.28443345, 0.28443345, 0.44282224};

        REQUIRE(corr == pt.get_atom_dm(1));
        REQUIRE(corr == pt.get_atom_dm("H"));
    }

    SECTION("Density matrix exists 2") {
        PeriodicTable::atom_dm_t corr = {0.70112023, 0.60816932, 0.60816932, 0.52754136};

        REQUIRE(corr == pt.get_atom_dm(2));
        REQUIRE(corr == pt.get_atom_dm("He"));
    }

    SECTION("Density matrix exists without atom") {
        pt.add_atom_dm(42, {9.0, 18.0, 15.0});
        PeriodicTable::atom_dm_t corr = {9.0, 18.0, 15.0};

        REQUIRE(corr == pt.get_atom_dm(42));
        REQUIRE_THROWS_MATCHES(corr == pt.get_atom_dm("Mo"), std::out_of_range,
                               Message("Unrecognized atomic symbol: Mo"));
    }
}

TEST_CASE("PeriodicTable::get_isotope") {
    PeriodicTable pt;
    load_elements(pt);

    SECTION("No element") {
        REQUIRE_THROWS_MATCHES(pt.get_isotope(3, 6), std::out_of_range,
                               Message("Element does not exist with Z = 3"));
    }

    SECTION("Element exists, but no isotopes") {
        REQUIRE_THROWS_MATCHES(pt.get_isotope(0, 0), std::out_of_range,
                               Message("No isotope data for Z = 0, A = 0"));
    }

    SECTION("Element exists, but incorrect isotope") {
        REQUIRE_THROWS_MATCHES(pt.get_isotope(1, 10), std::out_of_range,
                               Message("No isotope data for Z = 1, A = 10"));
    }

    SECTION("Element exists, isotope exists") {
        auto corr = Atom(1ul, 1837.1526472934618, "H");

        REQUIRE(corr == pt.get_isotope(1, 1));
    }
}<|MERGE_RESOLUTION|>--- conflicted
+++ resolved
@@ -28,12 +28,6 @@
     pt.insert(1, Atom(1ul, 1837.4260218693814, "H"));
     pt.add_isotope(1, 1, Atom(1ul, 1837.1526472934618, "H"));
     pt.add_isotope(1, 2, Atom(1ul, 3671.4829413173247, "H"));
-<<<<<<< HEAD
-=======
-    pt.add_atom_dm(1, {0.18269721, 0.28443345, 0.28443345,
-                       0.44282224}); // add precalculated density matrix with
-                                     // the basis set 6-31G for H
->>>>>>> aa8212ab
 
     pt.insert(2, Atom(2ul, 7296.297100609073, "He"));
     pt.add_isotope(2, 3, Atom(2ul, 5497.885121445487, "He"));
@@ -149,13 +143,7 @@
     SECTION("Filled with different density matrices") {
         load_elements(pt);
         load_elements(pt2);
-<<<<<<< HEAD
         pt.add_atom_dm(3, {1.0, 1.0, 1.0, 1.0});
-=======
-        const std::vector<double>& vec_t{1.0, 1.0, 1.0, 1.0};
-        // pt.add_atom_dm(3, {1.0, 1.0, 1.0, 1.0});
-        pt.add_atom_dm(3, vec_t);
->>>>>>> aa8212ab
 
         REQUIRE(pt != pt2);
         REQUIRE(pt2 != pt);
